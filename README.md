[![status](https://joss.theoj.org/papers/700e9010c4080ffe8ae4df21cf1cc899/status.svg)](https://joss.theoj.org/papers/700e9010c4080ffe8ae4df21cf1cc899)
[![DOI](https://zenodo.org/badge/DOI/10.5281/zenodo.6890239.svg)](https://doi.org/10.5281/zenodo.6890239)

# Mallob

The platform **Mallob** (**Mal**leable **Lo**ad **B**alancer, or **Ma**ssively P**a**ra**ll**el **Lo**gic **B**ackend) is a distributed platform for processing automated reasoning tasks in modern large-scale HPC and cloud environments. Mallob primarily solves instances of the NP-complete _propositional satisfiability_ (SAT) problem – an essential building block at the core of automated reasoning and Symbolic AI. Mallob's flexible and decentralized approach to job scheduling allows to concurrently process many tasks of varying priority by different users. As such, Mallob can drastically improve your academic or industrial workflows tied to automated reasoning.

<<<<<<< HEAD
Most notably, Mallob features an engine for distributed SAT solving.
According to the [International SAT Competitions](https://satcompetition.github.io/) 2020-2023, the premier competitive events for state-of-the-art SAT solving, Mallob is consistently the strongest SAT solving system for massively parallel and distributed systems (1600 hardware threads spread across 100 machines) and also a highly competitive system for moderately parallel SAT solving (64 hardware threads).
Note that this version of Mallob also features a module to generate proofs of unsatisfiability due to a cooperation with external researchers from Amazon Web Services and due to subsequent work by D. Schreiber.

Furthermore, Mallob features engines for K-Means clustering, authored by [Michael Dörr](https://github.com/MichaelDoerr), and for MaxSAT solving (highly experimental as of yet).
=======
Mallob's tightly integrated distributed general-purpose SAT solving engine, which we refer to as MallobSat, has received a large amount of attention, five gold medals of the International SAT Competition's Cloud Track in a row, and Amazon's proposition that our system is, "by a _wide_ margin, the most powerful SAT solver on the planet" (Byron Cook, [Amazon Science blog post](https://www.amazon.science/blog/automated-reasonings-scientific-frontiers)).
Mallob is also the first distributed system that supports _incremental SAT solving_, i.e., interactive solving procedures over evolving formulas. Most recently, Mallob spearheaded the adoption of unsatisfiability proof checking in parallel and distributed SAT solving. Since proofs can serve as crucial witnesses for a result’s correctness, Mallob is suitable even for the most critical use cases.
>>>>>>> 08ce76aa

<hr/>

# Setup

## Prerequisites

Note that we only support Linux as an operating system.
(Some people have been developing and experimenting with Mallob within the WSL, but there seem to be issues related to inotify.)

* CMake ≥ 3.11.4
* Open MPI (or another MPI implementation)
* GDB
* [jemalloc](https://github.com/jemalloc/jemalloc)

## Building

```bash
# Only needed if building with -DMALLOB_APP_SAT=1 (enabled by default).
# For non-x86-64 architectures (ARM, POWER9, etc.), prepend `DISABLE_FPU=1` to "bash".
( cd lib && bash fetch_and_build_sat_solvers.sh )

# Only needed if building with -DMALLOB_APP_MAXSAT=1.
( cd lib && bash fetch_and_build_maxsat_deps.sh )

# Build Mallob
mkdir -p build
cd build
CC=$(which mpicc) CXX=$(which mpicxx) cmake -DCMAKE_BUILD_TYPE=RELEASE -DMALLOB_APP_SAT=1 -DMALLOB_USE_JEMALLOC=1 -DMALLOB_LOG_VERBOSITY=4 -DMALLOB_ASSERT=1 -DMALLOB_SUBPROC_DISPATCH_PATH=\"build/\" ..
make; cd ..

# Optional - only needed for on-the-fly LRAT checking
( cd lib && bash fetch_and_build_impcheck.sh && cp impcheck/build/impcheck_* ../build/ )
```

Specify `-DCMAKE_BUILD_TYPE=RELEASE` for a release build or `-DCMAKE_BUILD_TYPE=DEBUG` for a debug build.
You can use the following Mallob-specific build options:

| Usage                                       | Description                                                                                                |
| ------------------------------------------- | ---------------------------------------------------------------------------------------------------------- |
| -DMALLOB_ASSERT=<0/1>                       | Turn on assertions (even on release builds). Setting to 0 limits assertions to debug builds.               |
| -DMALLOB_JEMALLOC_DIR=path                  | If necessary, provide a path to a local installation of `jemalloc` where `libjemalloc.*` is located.       |
| -DMALLOB_LOG_VERBOSITY=<0..6>               | Only compile logging messages of the provided maximum verbosity and discard more verbose log calls.        |
| -DMALLOB_SUBPROC_DISPATCH_PATH=\\"path\\"   | Subprocess executables must be located under <path> for Mallob to find. (Use `\"build/\"` by default.)     |
| -DMALLOB_USE_ASAN=<0/1>                     | Compile with Address Sanitizer for debugging purposes.                                                     |
| -DMALLOB_USE_GLUCOSE=<0/1>                  | Compile with support for Glucose SAT solver (disabled by default for licensing reasons, see below).        |
| -DMALLOB_USE_JEMALLOC=<0/1>                 | Compile with Scalable Memory Allocator `jemalloc` instead of default `malloc`.                             |
| -DMALLOB_APP_KMEANS=<0/1>                   | Compile with K-Means clustering engine.                                                                    |
| -DMALLOB_APP_SAT=<0/1>                      | Compile with SAT solving engine.                                                                           |
| -DMALLOB_APP_MAXSAT=<0/1>                   | Compile with MaxSAT solving engine (requires SAT solving engine).                                          |
| -DMALLOB_MAX_N_APPTHREADS_PER_PROCESS=<N>   | Max. number of application threads (solver threads for SAT) per process to support. (max: 128)             |
| -DMALLOB_BUILD_LRAT_MODULES=<0/1>           | Also build standalone LRAT checker                                                                         |

## Docker

We also provide a setup based on Docker containerization. Please consult the documentation in the `docker/` directory.

## Bash Autocompletion

Mallob features bash auto-completion by pressing TAB. To enable this, execute this command from Mallob's base directory:

  source scripts/run/autocomplete.sh

From this directory you can now autocomplete program options by pressing TAB once or twice.

<hr/>

# Testing

**Note:** In its current state, the test suite expects that Mallob is built and run with OpenMPI, i.e., that `mpicc` and `mpicxx` (for building) and `mpirun` (for execution) link to OpenMPI executables on your system. For other MPI implementations, you may still be able to run the tests by removing or replacing the option `--oversubscribe` from the function `run()` in `scripts/run/systest_commons.sh`.

In order to test that the system has been built and set up correctly, run the following command.
```
bash scripts/run/systest.sh mono drysched sched osc
```
This will locally run a suite of automated tests which cover the basic functionality of Mallob as a scheduler and as a SAT solving engine. 
To include Glucose in the tests, prepend the above command with "GLUCOSE=1".
Running the tests takes a few minutes and in the end "All tests done." should be output.

<hr/>

# Usage

We first explain how to execute Mallob in general, then detail how to solve an isolated problem and then turn to solving many instances in a row or at the same time.

## General

Given a single machine with two hardware threads per core, the following command executed in Mallob's base directory assigns one MPI process to each set of four physical cores (eight hardware threads) and then runs four solver threads on each MPI process.

```
RDMAV_FORK_SAFE=1; NPROCS="$(($(nproc)/8))"; mpirun -np $NPROCS --bind-to core --map-by ppr:${NPROCS}:node:pe=4 build/mallob -t=4 $MALLOB_OPTIONS
```

Given a machine with `$nthreads` cores (and twice the number of hardware threads), the following command spawns a single process with one solver thread per core (per hardware thread):

```
RDMAV_FORK_SAFE=1; mpirun -np 1 --bind-to core --map-by ppr:1:node:pe=$nthreads build/mallob -t=$nthreads $MALLOB_OPTIONS
RDMAV_FORK_SAFE=1; mpirun -np 1 --bind-to hwthread --map-by ppr:1:node:pe=$((2*$nthreads)) build/mallob -t=$((2*$nthreads)) $MALLOB_OPTIONS
```

Alternatively, only executing `build/mallob -t=$nthreads $MALLOB_OPTIONS` works as well in this case but does not pin threads to cores.

You can always stop Mallob via Ctrl+C (interrupt signal) or by executing `killall mpirun` (or `killall build/mallob`). 
You can also specify the number of jobs to process (with `-J=$NUM_JOBS`) and/or the time to pass (with `-T=$TIME_LIMIT_SECS`) before Mallob terminates on its own.

For exact and clean logging, you should not rely on a textfile in which you piped Mallob's output.
Instead, specify a logging directory with `-log=<log-dir>` where separate sub-directories and files will be created for each worker / thread. 
This can be combined with the `-q` option to suppress Mallob's output to STDOUT. 
Verbosity of logging can be set with the `-v` option (as long as Mallob was compiled with the respective verbosity or higher, see `-DMALLOB_LOG_VERBOSITY` above).
All further options of Mallob can be seen by executing Mallob with the `-h` option. (This also works without the `mpirun` prefix.)

For running Mallob on distributed clusters, please also consult [our quickstart guide for clusters](docs/clusters.md) and/or the user documentation of your particular cluster.

## SAT Solving

In general, in order to let Mallob process only a single instance, use option `-mono=$PROBLEM_FILE` where `$PROBLEM_FILE` is the path and file name of the problem to solve (DIMACS CNF format, possibly with .xz or .lzma compression, for SAT; whitespace-separated plain text file for K-Means). Specify the application of this instance with `-mono-app=sat` or `-mono-app=kmeans`.

In this mode, all processes participate in solving, overhead is minimal, and Mallob terminates immediately after the job has been processed.
Use option `-s2f=path/to/output.txt` ("solution to file") to write the result and (if applicable) the found satisfying assignment to a text file.

### Producing Proofs of Unsatisfiability

To enable proof production, just set the option `-proof=path/to/final/compressed/prooffile.lrat` together with `-mono=path/to/input.cnf`. You also need to set a log directory with `-proof-dir=path/to/dir` where intermediate files will be written to on each machine. The final proof is output in compressed LRAT format.

CaDiCaL is currently the only supported solver backend for parallel/distributed proof production. However, it is possible to employ other solvers as long as their only purpose is to find a satisfying assignment (i.e., exported clauses and unsatisfiability results from these solvers are discarded). See *Portfolio Tweaking* below.

For instance, you can check the output proof with the standalone LRAT checker that comes with Mallob if you set `-DMALLOB_BUILD_LRAT_MODULES=1` at build time:
```bash
build/standalone_lrat_checker path/to/input.cnf path/to/final/compressed/prooffile.lrat
```
Further synergies are possible; you can set `-uninvert=0` for Mallob and `--reversed` for the checker to avoid one entire I/O pass over the proof that "uninverts" its lines.
You can use the [`drat-trim`](https://github.com/marijnheule/drat-trim) tool suite to decompress a proof; note that you need to `#define MODE 2` (1=DRAT, 2=LRAT) in `decompress.c` before building.

### Trusted solving *without* explicit proof production

Proof production can be costly and bottlenecked by the I/O bandwidth of the single process which needs to write the entire proof. A more scalable approach is to check all proof information on-the-fly, without writing it to disk, and to transfer clause soundness guarantees across machines via cryptographic signatures. This is explained in detail in our [2024 SAT publication](https://dominikschreiber.de/papers/2024-sat-trusted-pre.pdf).

Execute the command chain fetching and building [ImpCheck](https://github.com/domschrei/impcheck) in the above *Building* section. Then just use Mallob's option `-otfc=1` (without any `-proof*` options) to enable on-the-fly checking. Again, only CaDiCaL is supported for UNSAT whereas any solver can be employed for boosting satisfying assignments. By default, found satisfying assignments are also validated, which can be disabled via `-otfcm=0`.

Log lines of the following shape are reporting a trusted result from a proof checking process:
```
c 0.851 0 <#11606> S0.0 TRUSTED checker reported UNSAT - sig c6c0a823f35ce38cdb31c9483dc98143
```
```
c 0.242 0 <#11607> S0.0 TRUSTED checker reported SAT - sig a43e47d81715035d79290d1a6acf05e8
```
To be extra safe (e.g., if you are suspecting garbled or tampered-with logging output), execute the following command to validate the output signature:
```bash
build/impcheck_confirm -formula-input=path/to/input.cnf -result=X -result-sig=SIG
```
where `X` is either 10 (for SAT) or 20 (for UNSAT), and `SIG` is the reported signature.

**Note:** On-the-fly checking can also be used in Mallob's scheduled mode of operation. Globally unique clause IDs are ensured by adding a large offset times $x$ to a new solver thread's clause ID counter if the job has already experienced $x$ _balancing epochs_, i.e., received $x$ volume updates, since its initialization. The offset is chosen in such a way that 10,000 solvers each producing 10,000 clauses per second can run for 10,000 seconds before they may begin overlapping with clause IDs from the next balancing epoch. `ImpCheck` notices and reports any errors that would result from such a corner case.

### Portfolio Tweaking

Mallob allows to customize the employed SAT solver backends and some of their flavors. This is done with the `-satsolver` option, which expects a string representing the solver backends to cycle over. The option also allows for a limited set of regular expression symbols. Here are some examples:
```bash
... -satsolver='c' # CaDiCaL only.
... -satsolver='kcl' # Kissat, CaDiCaL, Lingeling, Kissat, CaDiCaL, Lingeling, Kissat, ...
... -satsolver='k(c)*' # One Kissat, then only CaDiCaL (always put brackets around the argument of '*')
... -satsolver='kCLCLcl' # Capital letters indicate using truly incremental SAT solving for incremental jobs
... -satsolver='l+(c!){37}' # One Lingeling configured for satisfiable instances (+), then 37 LRAT-producing (!) CaDiCaLs, repeat
... -satsolver='(c!){37}k+((c!){37}l+)*' # As above, but replacing the 1st Lingeling with Kissat
```

## MaxSAT Solving

Compile Mallob with `-DMALLOB_APP_MAXSAT=1` after building the RustSAT dependency as indicated above.  
Mallob expects `WCNF` instances following the [2022+ benchmark format of the MaxSAT evaluations](https://maxsat-evaluations.github.io/2022/rules.html#input) and preprocessed with [MaxPRE2](https://bitbucket.org/coreo-group/maxpre2) to rule out some awkward corner cases.  
You can use MaxPRE2 like this to preprocess a WCNF formula `$f`:

```
tools/maxpre2/maxpre $f -techniques="[bu]#[buvsrgcT]" -outputformat=wpms22 > ${f}-preprocessed.wcnf
```

## Solve multiple instances in an orchestrated manner

If you want to solve a fixed set of $n$ formulae or wish to evaluate Mallob's scheduling behavior with simulated jobs, follow these steps:

* Write the set of formulae into a text file `$INSTANCE_FILE` (one line per path).
* Configure the base properties of a job with a JSON file `$JOB_TEMPLATE`. For a plain job with default properties you can use `templates/job-template.json`.
* Configure the behavior of each job-introducing process ("client") with a JSON file `$CLIENT_TEMPLATE`. You can find the simplest possible configuration in `templates/client-template.json` and a more complex randomized configuration in `templates/client-template-random.json`. Both files contain all necessary documentation to adjust them as desired.

Then use these Mallob options:
```
-c=1 -ajpc=$MAX_PAR_JOBS -ljpc=$((2*$MAX_PAR_JOBS)) -J=$NUM_JOBS -job-desc-template=$INSTANCE_FILE -job-template=$JOB_TEMPLATE -client-template=$CLIENT_TEMPLATE -pls=0
```
where `$NUM_JOBS` is set to $n$ (if it is larger than $n$, a client cycles through the provided job descriptions indefinitely). You can set `-sjd=1` to shuffle the provided job descriptions. You can also increase the number of client processes introducing jobs by increasing the value of `-c`. However, note that the provided configuration for active jobs in the system is applied to each of the clients independently, hence the formulae provided in the instance file are not split up among the clients but rather duplicated.

## Process jobs on demand

This is the default and most general configuration of Mallob, i.e., without `-mono` or `-job-template` options.
You can manually set the number of worker processes (`-w`) and the number of client processes introducing jobs (`-c`). By default, all processes are workers (`-w=-1`) and a single process is additionally a client (`-c=1`). The $k$ client processes are always the $k$ processes of the highest ranks, and they open up file system interfaces for introducing jobs and retrieving results at the directories `.api/jobs.0/` through `.api/jobs.`$k-1$`/`.

### Introducing a Job

To introduce a job to the system, drop a JSON file in `.api/jobs.`$i$`/in/` (e.g., `.api/jobs.0/in/`) on the filesystem of the according PE structured like this:  
```
{
    "application": "SAT",
    "user": "admin", 
    "name": "test-job-1", 
    "files": ["/path/to/difficult/formula.cnf"], 
    "priority": 0.7, 
    "wallclock-limit": "5m", 
    "cpu-limit": "10h",
    "arrival": 10.3,
    "dependencies": ["admin.prereq-job1", "admin.prereq-job2"],
    "incremental": false
}
```    

Here is a brief overview of all required and optional fields in the JSON API:

| Field name        | Required? | Value type   | Description                                                                                                    |
| ----------------- | :-------: | -----------: | -------------------------------------------------------------------------------------------------------------- |
| user              | **yes**   | String       | A string specifying the user who is submitting the job                                                         |
| name              | **yes**   | String       | A user-unique name for this job (increment)                                                                    |
| files             | **yes***  | String array | File paths of the input to solve. For SAT, this must be a single (text file or compressed file or named pipe). |
| priority          | **yes***  | Float > 0    | Priority of the job (higher is more important)                                                                 |
| application       | **yes**   | String       | Which kind of problem is being solved; currently either of "SAT" or "DUMMY" (default: DUMMY)                   |
| wallclock-limit   | no        | String       | Job wallclock limit: combination of a number and a unit (ms/s/m/h/d)                                           |
| cpu-limit         | no        | String       | Job CPU time limit: combination of a number and a unit (ms/s/m/h/d)                                            |
| arrival           | no        | Float >= 0   | Job's arrival time (seconds) since program start; ignore job until then                                        |
| max-demand        | no        | Int >= 0     | Override the max. number of MPI processes this job should receive at any point in time (0: no limit)           |
| dependencies      | no        | String array | User-qualified job names (using "." as a separator) which must exit **before** this job is introduced          |
| interrupt         | no        | Bool         | If `true`, the job given by "user" and "name" is interrupted (for incremental jobs, just the current revision).|
| incremental       | no        | Bool         | Whether this job has multiple _increments_ / _revisions_ and should be treated as such                         |
| literals          | no        | Int array    | You can specify the set of SAT literals (for this increment) directly in the JSON.                             |
| precursor         | no        | String       | _(Only for incremental jobs)_ User-qualified job name (`<user>.<jobname>`) of this job's previous increment    |
| assumptions       | no        | Int array    | _(Only for incremental jobs)_ You can specify the set of assumptions for this increment directly in the JSON.  |
| done              | no        | Bool         | _(Only for incremental jobs)_ If `true`, the incremental job given by "precursor" is finalized and cleaned up. |

*) Not needed if `done` is set to `true`.

In the above example, a job is introduced with priority 0.7, with a wallclock limit of five minutes and a CPU limit of 10 CPUh.

For SAT solving, the input can be provided (a) as a plain file, (b) as a compressed (.lzma / .xz) file, or (c) as a named (UNIX) pipe.
In each case, you have the option of providing the payload (i) in text form (i.e., a valid CNF description), or, with field `content-mode: "raw"`, in binary form (i.e., a sequence of bytes representing integers).  
For text files, Mallob uses the common iCNF extension for incremental formulae: The file may contain a single line of the form `a <lit1> <lit2> ... 0` where `<lit1>`, `<lit2>` etc. are assumption literals.   
For binary files, Mallob reads clauses as integer sequences with separation zeroes in between.
Two zeroes in a row (i.e., an "empty clause") signal the end of clause literals, after which a number of assumption integers may be specified. Another zero signals that the description is complete.  
If providing a named pipe, make sure that (a) the named pipe is already created when submitting the job and (b) your application pipes the formula _after_ submitting the job (else it will hang indefinitely except if this is done in a separate thread).

Assumptions can also be specified directly in the JSON describing the job via the `assumptions` field (without any trailing zero). This way, an incremental application could maintain a single text file with a monotonically growing set of clauses.

The "arrival" and "dependencies" fields are useful to test a particular preset scenario of jobs: The "arrival" field ensures that the job will be scheduled only after Mallob ran for the specified amount of seconds. The "dependencies" field ensures that the job is scheduled only if all specified other jobs are already processed.

Mallob is notified by the kernel as soon as a valid file is placed in `.api/jobs.0/in/` and will immediately remove the file and schedule the job.

### Retrieving a Job Result

Upon completion of a job, Mallob writes a result JSON file under `.api/jobs.0/out/<user-name>.<job-name>.json` (you can repeatedly query the directory contents or employ a kernel-level mechanism like `inotify`).
Such a file may look like this:
```
{
    "application": "SAT",
    "cpu-limit": "10h",
    "file": "/path/to/difficult/formula.cnf",
    "name": "test-job-1",
    "priority": 0.7,
    "result": {
        "resultcode": 10,
        "resultstring": "SAT",
        "solution": [0, 1, 2, 3, 4, 5]
    },
    "stats": {
        "time": {
            "parsing": 0.03756427764892578,
            "processing": 0.07197785377502441,
            "scheduling": 0.0002980232238769531,
            "total": 0.11040472984313965
        },
        "used_cpu_seconds": 0.2633516788482666,
        "used_wallclock_seconds": 0.06638360023498535
    },
    "user": "admin",
    "wallclock-limit": "5m"
}
```
The result code is 0 is unknown, 10 if SAT (solved successfully), and 20 if UNSAT (no solution exists).
The `solution` field is application-dependent.
For SAT solving, in case of SATISFIABLE, the solution field contains the found satisfying assignment; in case of UNSAT, the result for an incremental job contains the set of failed assumptions.
Instead of the "solution" field, the response may also contain the fields "solution-size" and "solution-file" if the solution is large and if option `-pls` is set. In that case, your application has to read `solution-size` integers (as bytes) representing the solution from the named pipe located at `solution-file`.

<hr/>

# Debugging

Debugging of distributed applications can be difficult, especially in Mallob's case where message passing goes hand in hand with multithreading and inter-process communication. Please take a look at [docs/debugging.md](docs/debugging.md) for some notes on how Mallob runs can be diagnosed and debugged appropriately.

<hr/>

# Programming Interfaces

Mallob can be extended in the following ways:

* New options for Mallob can be added in `src/optionslist.hpp`.
    - Options which are specific to a certain application can be found and edited in `src/app/$APPKEY/options.hpp`.
* To add a new SAT solver to be used in a SAT solver engine, do the following:
    - Add a subclass of `PortfolioSolverInterface`. (You can use the existing implementation for any of the existing solvers and adapt it to your solver.)
    - Add your solver to the portfolio initialization in `src/app/sat/execution/engine.cpp`.
* To extend Mallob by adding another kind of application (like combinatorial search, planning, SMT, ...), please read [docs/application_engines.md](docs/application_engines.md).
* To add a unit test, create a class `test_*.cpp` in `src/test` and then add the test case to the bottom of `CMakeLists.txt`.
* To add a system test, consult the files `scripts/systest_commons.sh` and/or `scripts/systest.sh`.

<hr/>

# Licensing and remarks

The source code of Mallob can be used, changed and redistributed under the terms of the **Lesser General Public License (LGPLv3)**, one exception being the Glucose interface which is excluded from compilation by default (see below).
**Please approach us if you require a deviating license.**

The used versions of Lingeling, YalSAT, CaDiCaL, and Kissat are MIT-licensed, as is HordeSat (the massively parallel solver system our SAT engine was based on) and the proof-related tools which are included and/or fetched in the `tools/` directory.

The Glucose interface of Mallob, unfortunately, is non-free software due to the [non-free license of (parallel-ready) Glucose](https://github.com/mi-ki/glucose-syrup/blob/master/LICENCE). Notably, its usage in competitive events is restricted. So when compiling Mallob with `-DMALLOB_USE_GLUCOSE=1` make sure that you have read and understood these restrictions.

Within our codebase we make thankful use of the following liberally licensed projects:

* [robin-map](https://github.com/Tessil/robin-map) by Thibaut Goetghebuer-Planchon, for efficient unordered maps and sets
* [libcuckoo](https://github.com/efficient/libcuckoo) by Manu Goyal et al., for concurrent hash tables
* [JSON for Modern C++](https://github.com/nlohmann/json) by Niels Lohmann, for reading and writing JSON files
* [Compile Time Regular Expressions](https://github.com/hanickadot/compile-time-regular-expressions) by Hana Dusíková, for matching particular user inputs
* [robin_hood hashing](https://github.com/martinus/robin-hood-hashing) by Martin Ankerl, for efficient unordered maps and sets

## Bibliography

If you make use of Mallob in an academic setting or in a competitive event, please cite the most relevant among the following publications.

#### SAT'21: Focus on SAT solving
```bibtex
@inproceedings{schreiber2021scalable,
  title={Scalable SAT Solving in the Cloud},
  author={Schreiber, Dominik and Sanders, Peter},
  booktitle={International Conference on Theory and Applications of Satisfiability Testing},
  pages={518--534},
  year={2021},
  organization={Springer},
  doi={10.1007/978-3-030-80223-3_35}
}
```
#### Euro-Par'22: Focus on decentralized scheduling
```bibtex
@inproceedings{sanders2022decentralized,
  title={Decentralized Online Scheduling of Malleable {NP}-hard Jobs},
  author={Sanders, Peter and Schreiber, Dominik},
  booktitle={International European Conference on Parallel and Distributed Computing},
  pages={119--135},
  year={2022},
  organization={Springer},
  doi={10.1007/978-3-031-12597-3_8}
}
```
#### TACAS'23: Proofs of unsatisfiability
```bibtex
@InProceedings{michaelson2023unsatisfiability,
  author={Michaelson, Dawn and Schreiber, Dominik and Heule, Marijn J. H. and Kiesl-Reiter, Benjamin and Whalen, Michael W.},
  title={Unsatisfiability proofs for distributed clause-sharing SAT solvers},
  booktitle={Tools and Algorithms for the Construction and Analysis of Systems (TACAS)},
  year={2023},
  organization={Springer},
  pages={348--366},
  doi={10.1007/978-3-031-30823-9_18},
}
```
#### SAT Competition TRs
```bibtex
@article{schreiber2020engineering,
  title={Engineering HordeSat Towards Malleability: mallob-mono in the {SAT} 2020 Cloud Track},
  author={Schreiber, Dominik},
  journal={SAT Competition 2020},
  pages={45--46}
}
@article{schreiber2021mallob,
  title={Mallob in the {SAT} Competition 2021},
  author={Schreiber, Dominik},
  journal={SAT Competition 2021},
  pages={38--39}
}
@article{schreiber2022mallob,
  title={Mallob in the {SAT} Competition 2022},
  author={Schreiber, Dominik},
  journal={SAT Competition 2022},
  pages={46--47}
}
@article{schreiber2023mallob,
  title={Mallob\{32,64,1600\} in the {SAT} Competition 2023},
  author={Schreiber, Dominik},
  journal={SAT Competition 2023},
  pages={46--47}
}
```
#### Doctoral thesis (featuring all of the above + new content)
```bibtex
@phdthesis{schreiber2023scalable,
  author={Dominik Schreiber},
  title={Scalable {SAT} Solving and its Application},
  year={2023},
  school={Karlsruhe Institute of Technology},
  doi={10.5445/IR/1000165224}
}
```

Further references:

* **[Mallob IPASIR Bridge for incremental SAT solving](https://github.com/domschrei/mallob-ipasir-bridge)**
* **[ImpCheck - Immediate Massively Parallel Propositional Proof Checking](https://github.com/domschrei/impcheck)**
* **[Experimental data at Zenodo](https://zenodo.org/doi/10.5281/zenodo.10184679)**
* **[Mallob at Helmholtz Research Software Directory (RSD)](https://helmholtz.software/software/mallob)**<|MERGE_RESOLUTION|>--- conflicted
+++ resolved
@@ -5,16 +5,8 @@
 
 The platform **Mallob** (**Mal**leable **Lo**ad **B**alancer, or **Ma**ssively P**a**ra**ll**el **Lo**gic **B**ackend) is a distributed platform for processing automated reasoning tasks in modern large-scale HPC and cloud environments. Mallob primarily solves instances of the NP-complete _propositional satisfiability_ (SAT) problem – an essential building block at the core of automated reasoning and Symbolic AI. Mallob's flexible and decentralized approach to job scheduling allows to concurrently process many tasks of varying priority by different users. As such, Mallob can drastically improve your academic or industrial workflows tied to automated reasoning.
 
-<<<<<<< HEAD
-Most notably, Mallob features an engine for distributed SAT solving.
-According to the [International SAT Competitions](https://satcompetition.github.io/) 2020-2023, the premier competitive events for state-of-the-art SAT solving, Mallob is consistently the strongest SAT solving system for massively parallel and distributed systems (1600 hardware threads spread across 100 machines) and also a highly competitive system for moderately parallel SAT solving (64 hardware threads).
-Note that this version of Mallob also features a module to generate proofs of unsatisfiability due to a cooperation with external researchers from Amazon Web Services and due to subsequent work by D. Schreiber.
-
-Furthermore, Mallob features engines for K-Means clustering, authored by [Michael Dörr](https://github.com/MichaelDoerr), and for MaxSAT solving (highly experimental as of yet).
-=======
 Mallob's tightly integrated distributed general-purpose SAT solving engine, which we refer to as MallobSat, has received a large amount of attention, five gold medals of the International SAT Competition's Cloud Track in a row, and Amazon's proposition that our system is, "by a _wide_ margin, the most powerful SAT solver on the planet" (Byron Cook, [Amazon Science blog post](https://www.amazon.science/blog/automated-reasonings-scientific-frontiers)).
 Mallob is also the first distributed system that supports _incremental SAT solving_, i.e., interactive solving procedures over evolving formulas. Most recently, Mallob spearheaded the adoption of unsatisfiability proof checking in parallel and distributed SAT solving. Since proofs can serve as crucial witnesses for a result’s correctness, Mallob is suitable even for the most critical use cases.
->>>>>>> 08ce76aa
 
 <hr/>
 
