--- conflicted
+++ resolved
@@ -440,7 +440,7 @@
     std::vector<std::string> modelStrings;
     if ((_params.solutionToFile.isSet() || (_params.monoFilename.isSet() && !_params.omitSolution())) 
             && resultCode == RESULT_SAT) {
-        auto json = app_registry::getJobResultFormatter(desc.getApplicationId())(jobResult);
+        auto json = app_registry::getJobSolutionFormatter(desc.getApplicationId())(jobResult);
         if (json.is_array()) {
             auto jsonArr = json.get<std::vector<std::string>>();
             for (auto&& str : jsonArr) modelStrings.push_back(std::move(str));
@@ -470,18 +470,11 @@
         std::shared_ptr<JobResult> resultPtr(new JobResult(std::move(jobResult)));
         auto fut = ProcessWideThreadPool::get().addTask(
             [interface = _json_interface.get(), 
-<<<<<<< HEAD
             resultPtr, 
-            stats = desc.getStatistics()]() mutable {
-            
-            interface->handleJobDone(std::move(*resultPtr), stats);
-=======
-            result = std::move(jobResult), 
             stats = desc.getStatistics(),
             applicationId = desc.getApplicationId()]() mutable {
             
-            interface->handleJobDone(std::move(result), stats, applicationId);
->>>>>>> b16a5487
+            interface->handleJobDone(std::move(*resultPtr), stats, applicationId);
         });
         _done_job_futures.push_back(std::move(fut));
     }
