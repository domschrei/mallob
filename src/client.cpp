
#include <iostream>
#include <fstream>
#include <string>
#include <chrono>
#include <thread>
#include <unistd.h>
#include <list>

#include "client.hpp"
#include "util/sys/timer.hpp"
#include "util/logger.hpp"
#include "util/permutation.hpp"
#include "util/sys/proc.hpp"
#include "data/job_transfer.hpp"
#include "data/job_result.hpp"
#include "util/random.hpp"
#include "app/sat/job/sat_constants.h"
#include "util/sys/terminator.hpp"
#include "util/sys/thread_pool.hpp"
#include "util/sys/atomics.hpp"
#include "app/app_registry.hpp"

#include "interface/socket/socket_connector.hpp"
#include "interface/filesystem/naive_filesystem_connector.hpp"
#include "interface/filesystem/inotify_filesystem_connector.hpp"
#include "interface/api/api_connector.hpp"


// Executed by a separate worker thread
void Client::readIncomingJobs() {

    Logger log = Logger::getMainInstance().copy("<Reader>", ".reader");
    LOGGER(log, V3_VERB, "Starting\n");

    std::vector<std::future<void>> taskFutures;

    while (true) {
        // Wait for a nonempty incoming job queue
        _incoming_job_cond_var.wait(_incoming_job_lock, [&]() {
            return !_instance_reader.continueRunning() 
                || (_num_incoming_jobs > 0 && _num_loaded_jobs < _params.loadedJobsPerClient());
        });
        if (!_instance_reader.continueRunning()) break;
        if (_num_loaded_jobs >= _params.loadedJobsPerClient()) continue;

        // Obtain lock, measure time
        auto lock = _incoming_job_lock.getLock();
        float time = Timer::elapsedSeconds();

        // Find a single job eligible for parsing
        bool foundAJob = false;
        for (auto& data : _incoming_job_queue) {
            
            // Jobs are sorted by arrival:
            // If this job has not arrived yet, then none have arrived yet
            if (time < data.description->getArrival()) break;

            // Check job's dependencies
            bool dependenciesSatisfied = true;
            {
                auto lock = _done_job_lock.getLock();
                for (int jobId : data.dependencies) {
                    if (!_done_jobs.count(jobId)) {
                        dependenciesSatisfied = false;
                        break;
                    }
                }
                //data.description->setChecksum(_done_jobs[data.description->getId()].lastChecksum);
            }
            if (!dependenciesSatisfied) continue;

            // Job can be read: Enqueue reader task into thread pool
            LOGGER(log, V4_VVER, "ENQUEUE #%i\n", data.description->getId());
            auto node = _incoming_job_queue.extract(data);
            auto future = ProcessWideThreadPool::get().addTask(
                [this, &log, foundJobPtr = new JobMetadata(std::move(node.value()))]() mutable {
                
                auto& foundJob = *foundJobPtr;
                if (!_instance_reader.continueRunning()) return;
                
                // Read job
                int id = foundJob.description->getId();
                float time = Timer::elapsedSeconds();
                bool success = false;
                auto filesList = foundJob.getFilesList();
                foundJob.description->beginInitialization(foundJob.description->getRevision());
                if (foundJob.hasFiles()) {
                    LOGGER(log, V3_VERB, "[T] Reading job #%i rev. %i %s ...\n", id, foundJob.description->getRevision(), filesList.c_str());
                    success = app_registry::getJobReader(foundJob.description->getApplicationId())(
                        foundJob.files, *foundJob.description
                    );
                }
                foundJob.description->endInitialization();
                if (!success) {
                    LOGGER(log, V1_WARN, "[T] [WARN] Unsuccessful read - skipping #%i\n", id);
                    auto lock = _failed_job_lock.getLock();
                    _failed_job_queue.push_back(foundJob.jobName);
                    atomics::incrementRelaxed(_num_failed_jobs);
                } else {
                    time = Timer::elapsedSeconds() - time;
                    LOGGER(log, V3_VERB, "[T] Initialized job #%i %s in %.3fs: %ld lits w/ separators, %ld assumptions\n", 
                            id, filesList.c_str(), time, foundJob.description->getNumFormulaLiterals(), 
                            foundJob.description->getNumAssumptionLiterals());
                    foundJob.description->getStatistics().parseTime = time;
                    
                    // Enqueue in ready jobs
                    auto lock = _ready_job_lock.getLock();
                    _ready_job_queue.push_back(std::move(foundJob.description));
                    atomics::incrementRelaxed(_num_ready_jobs);
                    atomics::incrementRelaxed(_num_loaded_jobs);
                    _sys_state.addLocal(SYSSTATE_PARSED_JOBS, 1);
                }

                delete foundJobPtr;
            });
            taskFutures.push_back(std::move(future));
            foundAJob = true;
            break;
        }

        if (foundAJob) {
            _num_incoming_jobs--;
        }
    }

    LOGGER(log, V3_VERB, "Stopping\n");
    // Wait for all tasks to finish
    for (auto& future : taskFutures) future.get();
    log.flush();
}

void Client::handleNewJob(JobMetadata&& data) {

    if (data.done) {
        // Incremental job notified to be finished
        int jobId = data.description->getId();
        auto lock = _done_job_lock.getLock();
        _incremental_jobs_to_conclude.insert(jobId);
        return;
    }
    if (data.interrupt) {
        // Interrupt job (-> abort entire job if non-incremental, abort iteration if incremental)
        int jobId = data.description->getId();
        int revision = data.description->getRevision();
        auto lock = _jobs_to_interrupt_lock.getLock();
        _jobs_to_interrupt.emplace(jobId, revision);
        atomics::incrementRelaxed(_num_jobs_to_interrupt);
        return;
    }

    // Introduce new job into "incoming" queue
    data.description->setClientRank(_world_rank);
    {
        auto lock = _arrival_times_lock.getLock();
        _arrival_times.insert(data.description->getArrival());
        _next_arrival_time_millis.store(1000 * *_arrival_times.begin(), std::memory_order_relaxed);
    }
    {
        auto lock = _incoming_job_lock.getLock();
        _incoming_job_queue.insert(std::move(data));
        _num_incoming_jobs++;
    }
    _incoming_job_cond_var.notify();
    _sys_state.addLocal(SYSSTATE_ENTERED_JOBS, 1);
}

void Client::init() {

    // Get ID allocator this client should use
    JobIdAllocator jobIdAllocator(getInternalRank(), getFilesystemInterfacePath());

    // Set up generic JSON interface to communicate with this client
    _json_interface = std::unique_ptr<JsonInterface>(
        new JsonInterface(getInternalRank(), _params, 
            Logger::getMainInstance().copy("I", ".i"),
            [&](JobMetadata&& data) {handleNewJob(std::move(data));},
            std::move(jobIdAllocator)
        )
    );

    // Set up various interfaces as bridges between the outside and the JSON interface
    if (_params.useFilesystemInterface()) {
        std::string path = getFilesystemInterfacePath();
        LOG(V2_INFO, "Set up filesystem interface at %s\n", path.c_str());
        auto logger = Logger::getMainInstance().copy("I-FS", ".i-fs");
        auto conn = _params.inotify() ? 
            (Connector*) new InotifyFilesystemConnector(*_json_interface, _params, std::move(logger), path)
            :
            (Connector*) new NaiveFilesystemConnector(*_json_interface, _params, std::move(logger), path);
        _interface_connectors.push_back(conn);
    }
    if (_params.useIPCSocketInterface()) {
        std::string path = getSocketPath();
        LOG(V2_INFO, "Set up IPC socket interface at %s\n", path.c_str());
        _interface_connectors.push_back(new SocketConnector(_params, *_json_interface, path));
    }
    _api_connector = new APIConnector(*_json_interface, _params, Logger::getMainInstance().copy("I-API", ".i.api"));
    _interface_connectors.push_back(_api_connector);
    LOG(V2_INFO, "Set up API at %s\n", "src/interface/api/api_connector.hpp");

    // Set up concurrent instance reader
    _instance_reader.run([this]() {
        Proc::nameThisThread("InstanceReader");
        readIncomingJobs();
    });

    // Set up callbacks for client-specific MPI messages
    auto& q = MyMpi::getMessageQueue();
    q.registerCallback(MSG_NOTIFY_JOB_DONE, [&](MessageHandle& h) {handleJobDone(h);});
    q.registerCallback(MSG_SEND_JOB_RESULT, [&](MessageHandle& h) {handleSendJobResult(h);});
    q.registerCallback(MSG_NOTIFY_CLIENT_JOB_ABORTING, [&](MessageHandle& h) {handleAbort(h);});
    q.registerCallback(MSG_OFFER_ADOPTION_OF_ROOT, [&](MessageHandle& h) {handleOfferAdoption(h);});
}

int Client::getInternalRank() {
    return MyMpi::rank(_comm) + _params.firstApiIndex();
}

std::string Client::getFilesystemInterfacePath() {
    return ".api/jobs." + std::to_string(getInternalRank()) + "/";
}

std::string Client::getSocketPath() {
    return "/tmp/mallob_" + std::to_string(Proc::getPid()) + "." + std::to_string(getInternalRank()) + ".sk";
} 

APIConnector& Client::getAPI() {
    return *_api_connector;
}

void Client::advance() {

    float time = Timer::elapsedSeconds();
    
    // Conclude incremental jobs
    if (_periodic_check_incremental_jobs_to_conclude.ready(time)) {
        robin_hood::unordered_flat_set<int, robin_hood::hash<int>> jobsToConclude;
        {
            auto lock = _done_job_lock.getLock();
            jobsToConclude = std::move(_incremental_jobs_to_conclude);
            _incremental_jobs_to_conclude.clear();
        }
        for (int jobId : jobsToConclude) {
            LOG_ADD_DEST(V3_VERB, "Notify #%i:0 that job is done", _root_nodes[jobId], jobId);
            IntVec payload({jobId});
            MyMpi::isend(_root_nodes[jobId], MSG_INCREMENTAL_JOB_FINISHED, payload);
            assert(_active_jobs.count(jobId));
            int revision = _active_jobs[jobId]->getRevision();
            finishJob(jobId, revision, /*hasIncrementalSuccessors=*/false);
        }
    }

    // Interrupt jobs
    if (_num_jobs_to_interrupt.load(std::memory_order_relaxed) > 0 && _jobs_to_interrupt_lock.tryLock()) {
        
        for (auto it = _jobs_to_interrupt.begin(); it != _jobs_to_interrupt.end();) {
            auto [jobId, revision] = *it;
            if (isRevisionDone(jobId, revision)) {
                // Job already done
                it = _jobs_to_interrupt.erase(it);
            } else if (_root_nodes.count(jobId)) {
                LOG(V2_INFO, "Interrupt #%i\n", jobId);
                MyMpi::isend(_root_nodes.at(jobId), MSG_CANCEL_JOB, IntVec({jobId, revision}));
                it = _jobs_to_interrupt.erase(it);
                atomics::decrementRelaxed(_num_jobs_to_interrupt);
            } else ++it;
        }
        _jobs_to_interrupt_lock.unlock();
    }

    if (_num_failed_jobs.load(std::memory_order_relaxed) > 0 && _failed_job_lock.tryLock()) {
        for (auto& jobname : _failed_job_queue) {
            LOG(V1_WARN, "[WARN] Rejecting submission %s - reason: Error while parsing description.\n", jobname.c_str());
        }
        _failed_job_queue.clear();
        _failed_job_lock.unlock();
    }

    // Process arrival times chronologically; if at least one "happened", notify reader
    auto nextArrival = 0.001f * _next_arrival_time_millis.load(std::memory_order_relaxed);
    if (nextArrival >= 0 && time >= nextArrival && _arrival_times_lock.tryLock()) {
        bool notify = false;
        _next_arrival_time_millis.store(-1, std::memory_order_relaxed);
        for (auto it = _arrival_times.begin(); it != _arrival_times.end(); ++it) {
            float arr = *it;
            if (arr > time) {
                _next_arrival_time_millis.store(1000*arr, std::memory_order_relaxed);
                break;
            }
            
            notify = true;
            it = _arrival_times.erase(it);
            if (it == _arrival_times.end()) break;
            --it;
        }
        _arrival_times_lock.unlock();
        if (notify) {
            {auto lock = _incoming_job_lock.getLock();}
            _incoming_job_cond_var.notify();
        }
    }

    // Introduce next job(s) as applicable
    // (only one job at a time to react better
    // to outside events without too much latency)
    introduceNextJob();
    
    // Advance an all-reduction of the current system state
    if (_sys_state.aggregate(time)) {
        const std::vector<float>& result = _sys_state.getGlobal();
        int processed = (int)result[SYSSTATE_PROCESSED_JOBS];
        if (MyMpi::rank(_comm) == 0) {
            LOG(V2_INFO, "sysstate entered=%i parsed=%i scheduled=%i processed=%i\n", 
                (int)result[SYSSTATE_ENTERED_JOBS], 
                (int)result[SYSSTATE_PARSED_JOBS], 
                (int)result[SYSSTATE_SCHEDULED_JOBS], 
                processed);
        }
    }

    int jobLimit = _params.numJobs();
    if (jobLimit > 0 && (int)_sys_state.getGlobal()[SYSSTATE_PROCESSED_JOBS] >= jobLimit) {
        LOG(V2_INFO, "Job limit reached.\n");
        // Job limit reached - exit
        Terminator::setTerminating();
        // Send MSG_EXIT to worker of rank 0, which will broadcast it
        MyMpi::isend(0, MSG_DO_EXIT, IntVec({0}));
        // Stop instance reader immediately
        _instance_reader.stopWithoutWaiting();
    }
}

int Client::getMaxNumParallelJobs() {
    return _params.activeJobsPerClient();
}

void Client::introduceNextJob() {

    if (Terminator::isTerminating(/*fromMainThread=*/true)) 
        return;

    // Are there any non-introduced jobs left?
    if (_num_ready_jobs.load(std::memory_order_relaxed) == 0) return;
    
    // To check if there is space for another active job in this client's "bucket"
    size_t lbc = getMaxNumParallelJobs();

    // Remove first eligible job from ready queue
    std::unique_ptr<JobDescription> jobPtr;
    {
        auto lock = _ready_job_lock.getLock();
        auto it = _ready_job_queue.begin(); 
        for (; it != _ready_job_queue.end(); ++it) {
            auto& j = *it;

            // Check that we are allowed to schedule this job:
            // Either there is still space for another job,
            // or the job must be incremental and already active
            if (lbc <= 0 || _active_jobs.size() < lbc || 
                (j->isIncremental() && _active_jobs.count(j->getId()))) {

                // If this incremental job was not yet scheduled
                // and the ready job represents a revision > 0, do not introduce it yet
                if (j->isIncremental() && !_root_nodes.count(j->getId()) && j->getRevision() > 0)
                    continue;
                
                // If the ready job represents a revision whose direct predecessor
                // has not been introduced yet, do not introduce it yet
                if (j->isIncremental() && _root_nodes.count(j->getId()) 
                    && j->getRevision() > _active_jobs[j->getId()]->getRevision()+1)
                    continue;

                // This job (revision) can and will be scheduled
                jobPtr = std::move(j);
                break;
            }
        }
        if (jobPtr) _ready_job_queue.erase(it);
    }
    if (!jobPtr) return;
    atomics::decrementRelaxed(_num_ready_jobs);

    // Store as an active job
    JobDescription& job = *jobPtr;
    int jobId = job.getId();
    if (!_active_jobs.count(jobId))
        _active_jobs[jobId] = std::move(jobPtr);
    else {
        _active_jobs[jobId]->transferRevisionData(job, job.getRevision());
    }
    _sys_state.addLocal(SYSSTATE_SCHEDULED_JOBS, 1);

    // Set actual job arrival
    float time = Timer::elapsedSeconds();
    job.setArrival(time);

    if (job.isIncremental() && job.getRevision() > 0) {
        // Subsequent revision for incremental job: 
        // Send job description to existing root node of this job
        sendJobDescription(*_active_jobs[jobId], _root_nodes[jobId]);
    } else {
        // Find the job's canonical initial node
        int n = _params.numWorkers() >= 0 ? _params.numWorkers() : MyMpi::size(MPI_COMM_WORLD);
        LOG(V5_DEBG, "Creating permutation of size %i ...\n", n);
        AdjustablePermutation p(n, jobId);
        int nodeRank = p.get(0);

<<<<<<< HEAD
        JobRequest req(jobId, job.getApplicationId(), /*rootRank=*/-1, /*requestingNodeRank=*/_world_rank, 
            /*requestedNodeIndex=*/0, /*timeOfBirth=*/time, /*balancingEpoch=*/-1, /*numHops=*/0, job.isIncremental());
        req.revision = job.getRevision();
        req.timeOfBirth = job.getArrival();
=======
    JobRequest req(jobId, job.getApplicationId(), /*rootRank=*/-1, /*requestingNodeRank=*/_world_rank, 
        /*requestedNodeIndex=*/0, /*timeOfBirth=*/time, /*balancingEpoch=*/-1, /*numHops=*/0, job.isIncremental());
    req.revision = job.getRevision();
    req.timeOfBirth = job.getArrival();
>>>>>>> 0eb06dc8

        LOG_ADD_DEST(V2_INFO, "Introducing job #%i rev. %i : %s", nodeRank, jobId, req.revision, req.toStr().c_str());
        MyMpi::isend(nodeRank, MSG_REQUEST_NODE, req);
    }
}

void Client::handleOfferAdoption(MessageHandle& handle) {
    JobRequest req = Serializable::get<JobRequest>(handle.getRecvData());
    float schedulingTime = Timer::elapsedSeconds() - req.timeOfBirth;
    LOG(V3_VERB, "Scheduling %s on [%i] (latency: %.5fs)\n", req.toStr().c_str(), handle.source, schedulingTime);
    
    assert(_active_jobs.count(req.jobId));
    JobDescription& desc = *_active_jobs[req.jobId];
    desc.getStatistics().schedulingTime = schedulingTime;
    desc.getStatistics().timeOfScheduling = Timer::elapsedSeconds();
    assert(desc.getId() == req.jobId || LOG_RETURN_FALSE("%i != %i\n", desc.getId(), req.jobId));

    sendJobDescription(desc, handle.source);
    
    // Remember transaction
    _root_nodes[req.jobId] = handle.source;

    // waiting instance reader might be able to continue now
    {
        auto lock = _incoming_job_lock.getLock();
        _num_loaded_jobs--;
    }
    _incoming_job_cond_var.notify(); 
}

void Client::sendJobDescription(JobDescription& desc, int destRank) {

    // Send job description
    LOG_ADD_DEST(V4_VVER, "Sending job desc. of #%i rev. %i of size %i", destRank, desc.getId(), 
        desc.getRevision(), desc.getTransferSize(desc.getRevision()));
    
    auto data = desc.getSerialization(desc.getRevision());
    desc.clearPayload(desc.getRevision());
    int msgId = MyMpi::isend(destRank, MSG_SEND_JOB_DESCRIPTION, data);

    LOG_ADD_DEST(V4_VVER, "Sent job desc. of #%i of size %i", 
        destRank, desc.getId(), data->size());
    //LOG(V4_VVER, "%p : use count %i\n", data.get(), data.use_count());
}

void Client::handleJobDone(MessageHandle& handle) {
    JobStatistics stats = Serializable::get<JobStatistics>(handle.getRecvData());
    LOG_ADD_SRC(V4_VVER, "Will receive job result for job #%i rev. %i", handle.source, stats.jobId, stats.revision);
    MyMpi::isendCopy(stats.successfulRank, MSG_QUERY_JOB_RESULT, handle.getRecvData());
    JobDescription& desc = *_active_jobs[stats.jobId];
    desc.getStatistics().usedWallclockSeconds = stats.usedWallclockSeconds;
    desc.getStatistics().usedCpuSeconds = stats.usedCpuSeconds;
    desc.getStatistics().latencyOf1stVolumeUpdate = stats.latencyOf1stVolumeUpdate;
}

void Client::handleSendJobResult(MessageHandle& handle) {

    JobResult jobResult(handle.moveRecvData());
    int jobId = jobResult.id;
    int resultCode = jobResult.result;
    int revision = jobResult.revision;

    LOG_ADD_SRC(V4_VVER, "Received result of job #%i rev. %i, code: %i", handle.source, jobId, revision, resultCode);
    JobDescription& desc = *_active_jobs.at(jobId);
    desc.getStatistics().processingTime = Timer::elapsedSeconds() - desc.getStatistics().timeOfScheduling;

    // Output response time and solution header
    LOG(V2_INFO, "RESPONSE_TIME #%i %.6f rev. %i\n", jobId, Timer::elapsedSeconds()-desc.getArrival(), revision);
    LOG(V2_INFO, "SOLUTION #%i %s rev. %i\n", jobId, resultCode == RESULT_SAT ? "SAT" : "UNSAT", revision);

    std::string resultString = "s " + std::string(resultCode == RESULT_SAT ? "SATISFIABLE" 
                        : resultCode == RESULT_UNSAT ? "UNSATISFIABLE" : "UNKNOWN") + "\n";
    std::vector<std::string> modelStrings;
    if ((_params.solutionToFile.isSet() || (_params.monoFilename.isSet() && !_params.omitSolution())) 
            && resultCode == RESULT_SAT) {
        auto json = app_registry::getJobSolutionFormatter(desc.getApplicationId())(jobResult);
        if (json.is_array()) {
            auto jsonArr = json.get<std::vector<std::string>>();
            for (auto&& str : jsonArr) modelStrings.push_back(std::move(str));
        } else {
            modelStrings.push_back(json.get<std::string>());
        }
    }
    if (_params.solutionToFile.isSet()) {
        std::ofstream file;
        file.open(_params.solutionToFile(), std::ofstream::out);
        if (!file.is_open()) {
            LOG(V0_CRIT, "[ERROR] Could not open solution file\n");
        } else {
            file << resultString;
            for (auto& modelString : modelStrings) file << modelString;
            file.close();
        }
    } else if (_params.monoFilename.isSet()) {
        LOG_OMIT_PREFIX(V0_CRIT, resultString.c_str());
        if (!_params.omitSolution()) {
            for (auto& modelString : modelStrings)
                LOG_OMIT_PREFIX(V0_CRIT, modelString.c_str());
        }
    }

    if (_json_interface) {
        std::shared_ptr<JobResult> resultPtr(new JobResult(std::move(jobResult)));
        auto fut = ProcessWideThreadPool::get().addTask(
            [interface = _json_interface.get(), 
<<<<<<< HEAD
            resultPtr, 
            stats = desc.getStatistics(),
            applicationId = desc.getApplicationId()]() mutable {
            
            interface->handleJobDone(std::move(*resultPtr), stats, applicationId);
=======
            result = std::move(jobResult), 
            stats = desc.getStatistics(),
            applicationId = desc.getApplicationId()]() mutable {
            
            interface->handleJobDone(std::move(result), stats, applicationId);
>>>>>>> 0eb06dc8
        });
        _done_job_futures.push_back(std::move(fut));
    }

    finishJob(jobId, revision, /*hasIncrementalSuccessors=*/_active_jobs[jobId]->isIncremental());
}

void Client::handleAbort(MessageHandle& handle) {

    IntVec request = Serializable::get<IntVec>(handle.getRecvData());
    int jobId = request[0];
    int revision = request[1];
    LOG_ADD_SRC(V2_INFO, "TIMEOUT #%i rev. %i %.6f", handle.source, jobId, revision, 
            Timer::elapsedSeconds() - _active_jobs[jobId]->getArrival());
    
    if (_json_interface) {
        JobResult result;
        result.id = jobId;
        result.revision = revision;
        result.result = 0;
        _json_interface->handleJobDone(std::move(result), _active_jobs[result.id]->getStatistics(), 
            _active_jobs[result.id]->getApplicationId());
    }

    finishJob(jobId, revision, /*hasIncrementalSuccessors=*/_active_jobs[jobId]->isIncremental());
}

void Client::finishJob(int jobId, int revision, bool hasIncrementalSuccessors) {

    // Clean up job, remember as done
    {
        auto lock = _done_job_lock.getLock();
        auto revsDone = _done_jobs[jobId].revisionsDone;
        if (revision >= revsDone.size()) revsDone.resize(revision+1);
        revsDone[revision] = true;
    }
    if (!hasIncrementalSuccessors) {
        _root_nodes.erase(jobId);
        _active_jobs.erase(jobId);
        _sys_state.addLocal(SYSSTATE_PROCESSED_JOBS, 1);
    }

    _incoming_job_cond_var.notify(); // waiting instance reader might be able to continue now
    introduceNextJob();
}

void Client::handleExit(MessageHandle& handle) {
    Terminator::setTerminating();
}

Client::~Client() {

    for (auto& fut : _done_job_futures) fut.get();

    for (Connector* conn : _interface_connectors) delete conn;

    _instance_reader.stopWithoutWaiting();
    {auto lock = _incoming_job_lock.getLock();}
    _incoming_job_cond_var.notify();
    _instance_reader.stop();
    _json_interface.reset();

    LOG(V4_VVER, "Leaving client destructor\n");
}<|MERGE_RESOLUTION|>--- conflicted
+++ resolved
@@ -406,17 +406,10 @@
         AdjustablePermutation p(n, jobId);
         int nodeRank = p.get(0);
 
-<<<<<<< HEAD
         JobRequest req(jobId, job.getApplicationId(), /*rootRank=*/-1, /*requestingNodeRank=*/_world_rank, 
             /*requestedNodeIndex=*/0, /*timeOfBirth=*/time, /*balancingEpoch=*/-1, /*numHops=*/0, job.isIncremental());
         req.revision = job.getRevision();
         req.timeOfBirth = job.getArrival();
-=======
-    JobRequest req(jobId, job.getApplicationId(), /*rootRank=*/-1, /*requestingNodeRank=*/_world_rank, 
-        /*requestedNodeIndex=*/0, /*timeOfBirth=*/time, /*balancingEpoch=*/-1, /*numHops=*/0, job.isIncremental());
-    req.revision = job.getRevision();
-    req.timeOfBirth = job.getArrival();
->>>>>>> 0eb06dc8
 
         LOG_ADD_DEST(V2_INFO, "Introducing job #%i rev. %i : %s", nodeRank, jobId, req.revision, req.toStr().c_str());
         MyMpi::isend(nodeRank, MSG_REQUEST_NODE, req);
@@ -522,19 +515,11 @@
         std::shared_ptr<JobResult> resultPtr(new JobResult(std::move(jobResult)));
         auto fut = ProcessWideThreadPool::get().addTask(
             [interface = _json_interface.get(), 
-<<<<<<< HEAD
             resultPtr, 
             stats = desc.getStatistics(),
             applicationId = desc.getApplicationId()]() mutable {
             
             interface->handleJobDone(std::move(*resultPtr), stats, applicationId);
-=======
-            result = std::move(jobResult), 
-            stats = desc.getStatistics(),
-            applicationId = desc.getApplicationId()]() mutable {
-            
-            interface->handleJobDone(std::move(result), stats, applicationId);
->>>>>>> 0eb06dc8
         });
         _done_job_futures.push_back(std::move(fut));
     }
