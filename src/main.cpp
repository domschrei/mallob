
#include <stdlib.h>
#include <unistd.h>
#include <assert.h>
#include <ctype.h>
#include <iostream>
#include <algorithm>
#include <string>
#include <exception>
#include <initializer_list>
#include <list>
#include <memory>
#include <thread>
#include <vector>

#include "comm/distributed_termination.hpp"
#include "comm/mympi.hpp"
#include "interface/api/api_registry.hpp"
#include "interface/api/rank_specific_file_fetcher.hpp"
#include "scheduling/core_allocator.hpp"
#include "util/periodic_event.hpp"
#include "util/sys/subprocess.hpp"
#include "util/sys/timer.hpp"
#include "util/logger.hpp"
#include "util/random.hpp"
#include "util/params.hpp"
#include "util/sys/process.hpp"
#include "util/sys/proc.hpp"
#include "core/worker.hpp"
#include "core/client.hpp"
#include "util/sys/thread_pool.hpp"
#include "interface/api/job_streamer.hpp"
#include "comm/host_comm.hpp"
#include "data/job_transfer.hpp"
#include "comm/msg_queue/message_subscription.hpp"
#include "util/sys/tmpdir.hpp"
#include "comm/mpi_base.hpp"
#include "comm/msg_queue/message_handle.hpp"
#include "comm/msg_queue/message_queue.hpp"
#include "comm/msgtags.h"
#include "interface/api/api_connector.hpp"
#include "interface/json_interface.hpp"
#include "util/json.hpp"
#include "util/option.hpp"
#include "util/sys/background_worker.hpp"
#include "util/sys/fileutils.hpp"
#include "util/sys/terminator.hpp"
#include "app/.register_includes.h"

#ifndef MALLOB_VERSION
#define MALLOB_VERSION "(dbg)"
#endif

#ifndef MALLOB_SUBPROC_DISPATCH_PATH
#define MALLOB_SUBPROC_DISPATCH_PATH ""
#endif

bool monoJobDone = false;
void introduceMonoJob(Parameters& params, Client& client) {

    // Parse application name
     /*
      *  -mono-app=SWEEP to side-step the SAT-app and have this mono-job only execute the Sweep-App
      */
    auto app = params.monoApplication();
    std::transform(app.begin(), app.end(), app.begin(), ::toupper);
    LOG(V2_INFO, "Assuming application \"%s\" for mono job\n", app.c_str());

    // Write a job JSON for the singular job to solve
    nlohmann::json json = {
        {"user", "admin"},
        {"name", "mono-job"},
        {"files", {params.monoFilename()}},
        {"priority", 1.000},
        {"application", app}
    };
    if (params.crossJobCommunication()) json["group-id"] = "1";
    if (params.jobWallclockLimit() > 0)
        json["wallclock-limit"] = std::to_string(params.jobWallclockLimit()) + "s";
    if (params.jobCpuLimit() > 0) {
        json["cpu-limit"] = std::to_string(params.jobCpuLimit()) + "s";
    }

<<<<<<< HEAD
    // printf("ß introduceMonoJob :: submitting json\n");

    auto result = client.getAPI().submit(json, [&](nlohmann::json& response) {
=======
    auto result = APIRegistry::get().submit(json, [&](nlohmann::json& response) {
>>>>>>> a64a3672
        // Job done? => Terminate all processes
        monoJobDone = true;
    });
    // printf("ß introduceMonoJob :: finished submitting json\n");

    if (result != JsonInterface::Result::ACCEPT) {
        LOG(V0_CRIT, "[ERROR] Cannot introduce mono job!\n");
        abort();
    }
}

inline bool doTerminate(Parameters& params, int rank) {
    
    bool terminate = false;
    if (Terminator::isTerminating(/*fromMainThread=*/true)) {
        terminate = true;
        MyMpi::broadcastExitSignal();
    }
    if (monoJobDone || (params.timeLimit() > 0 && Timer::elapsedSecondsCached() > params.timeLimit())) {
        terminate = true;
        MyMpi::broadcastExitSignal();
    }
    if (terminate) {
        if (rank == 0) {
            LOG(V2_INFO, "Terminating.\n");
        } else {
            LOG(V3_VERB, "Terminating.\n");
        }
        Terminator::setTerminating();
        return true;
    }
    return false;
}

void doMainProgram(MPI_Comm& commWorkers, MPI_Comm& commClients, Parameters& params, DistributedTermination& distTerm) {

    // Determine which role(s) this PE has
    bool isWorker = commWorkers != MPI_COMM_NULL;
    bool isClient = commClients != MPI_COMM_NULL;
    if (isWorker) LOG(V4_VVER, "I am worker #%i\n", MyMpi::rank(commWorkers));
    if (isClient) LOG(V4_VVER, "I am client #%i\n", MyMpi::rank(commClients));

    // Create worker and client as necessary
    Worker* worker = isWorker ? new Worker(commWorkers, params) : nullptr;
    Client* client = isClient ? new Client(commClients, params) : nullptr;
    
    // Initialize worker and client as necessary (background threads, callbacks, ...)
    if (isWorker) worker->init();
    if (isClient) client->init();
    int myRank = MyMpi::rank(MPI_COMM_WORLD);

    // Deposit information to coordinate the creation of an intra-machine communicator
    HostComm hostComm(commWorkers, params);
    hostComm.depositInformation();

    LOG(V5_DEBG, "Global init barrier ...\n");
    MPI_Barrier(MPI_COMM_WORLD);
    LOG(V5_DEBG, "Passed global init barrier\n");

    // Create intra-machine communicator (collective operation)
    hostComm.create();
    if (isWorker) worker->setHostComm(hostComm);

    // If job streaming is enabled, initialize a corresponding job streamer
    JobStreamer* streamer = nullptr;
    if (params.jobTemplate.isSet() && isClient) {
        streamer = new JobStreamer(params, APIRegistry::get(), client->getInternalRank());
    }

    // If a client application is provided, run this application in (a) separate thread(s)
    std::list<BackgroundWorker> clientAppWorkers;
    if (params.clientApplication.isSet() && isClient) {
        printf("Found client application\n");
        int internalClientRank = MyMpi::rank(commClients);
        int nbThreads = params.clientAppThreads();
        for (size_t i = internalClientRank*nbThreads; i < (internalClientRank+1)*nbThreads; ++i) {
            clientAppWorkers.emplace_back();
            clientAppWorkers.back().run([&, i]() {
                RankSpecificFileFetcher fetcher(i);
                assert(params.logDirectory.isSet());
                std::string appCmd = fetcher.get(params.clientApplication());
                //+ " 2>&1 > " + params.logDirectory() + "/clientapp." + std::to_string(i);
                Subprocess subproc(params, appCmd);
                pid_t res = subproc.start();
            });
        }
    }

    // If mono solving mode is enabled, introduce the singular job to solve
    if (params.monoFilename.isSet() && isClient && MyMpi::rank(commClients) == 0)
        introduceMonoJob(params, *client);



    // printf("ß Starting main loop\n");
    // Main loop
    while (true) {

        // update cached timing
        Timer::cacheElapsedSeconds();


        // LOG(V2_INFO, "ß loop\n");
        // Advance worker and client logic
        if (isWorker) worker->advance();
        if (isClient) client->advance();

        // Advance message queue and run callbacks for done messages
        MyMpi::getMessageQueue().advance();

        // Check termination
        if (distTerm.triggered())
            Terminator::setTerminating();
        if (monoJobDone)
            Terminator::setTerminating();
        if (params.timeLimit() > 0 && Timer::elapsedSecondsCached() > params.timeLimit())
            Terminator::setTerminating();
        if (Terminator::isTerminating(true)) {
            distTerm.trigger(); // if not triggered already   
            break;
        }

        // Sleep and/or yield thread
        if (params.sleepMicrosecs() > 0) usleep(params.sleepMicrosecs());
        if (params.yield()) std::this_thread::yield();
    }

    // Clean up
    if (streamer) delete streamer;
    if (isWorker) delete worker;
    if (isClient) delete client;
}

void longStartupWarnMsg(int rank, const char* msg) {
    if (Timer::elapsedSeconds() >= 10) 
        std::cout << Timer::elapsedSeconds() << " " << rank << " " << std::string(msg) << std::endl;
}

int main(int argc, char *argv[]) {
    
    MyMpi::init();
    Timer::init();
    Proc::nameThisThread("MainThread");

    // cout << "Ex 2 Branch" << endl;

    int numNodes = MyMpi::size(MPI_COMM_WORLD);
    int rank = MyMpi::rank(MPI_COMM_WORLD);

    longStartupWarnMsg(rank, "Init'd MPI");

    Parameters params;
    params.init(argc, argv);
    if (rank == 0) params.printBanner();

    longStartupWarnMsg(rank, "Init'd params");

    // Initialize bookkeeping of child processes and signals
    Process::init(rank, params.traceDirectory());
    TmpDir::init(rank, params.tmpDirectory());

    longStartupWarnMsg(rank, "Init'd process");

    Logger::LoggerConfig logConfig;
    logConfig.rank = rank;
    logConfig.verbosity = params.verbosity();
    logConfig.coloredOutput = params.coloredOutput();
    logConfig.flushFileImmediately = params.immediateFileFlush();
    logConfig.quiet = params.quiet();
    if (params.zeroOnlyLogging() && rank > 0) logConfig.quiet = true;
    logConfig.cPrefix = params.monoFilename.isSet();
    std::string logDirectory = params.logDirectory();
    std::string logFilename = "log." + std::to_string(rank);
    logConfig.logDirOrNull = logDirectory.empty() ? nullptr : &logDirectory;
    logConfig.logFilenameOrNull = &logFilename;
    Logger::init(logConfig);

    longStartupWarnMsg(rank, "Init'd logger");

    MyMpi::setOptions(params);

    longStartupWarnMsg(rank, "Init'd message queue");

    // Register all applications which were compiled into Mallob
    #include "app/.register_commands.h"

    if (rank == 0)
        LOG(V2_INFO, "Program options: %s\n", params.getParamsAsString().c_str());
    if (params.help()) {
        // Help requested or no job input provided
        if (rank == 0) {
            params.printUsage();
        }
        MPI_Finalize();
        Process::doExit(0);
    }

    char hostname[1024];
	gethostname(hostname, 1024);
    LOG(V3_VERB, "Mallob %s pid=%lu on host %s\n", MALLOB_VERSION, Proc::getPid(), hostname);

    // Global and local seed, such that all nodes have access to a synchronized randomness
    // as well as to an individual randomness that differs among nodes
    Random::init(numNodes+params.seed(), rank+params.seed());

    // Perform pre-execution cleanup of any previous runs
    if (params.preCleanup()) {
        LOG(V2_INFO, "Cleaning up pre-execution\n");

        for (std::string subprocName : {
            MALLOB_SUBPROC_DISPATCH_PATH"mallob_sat_process",
            MALLOB_SUBPROC_DISPATCH_PATH"impcheck_parse",
            MALLOB_SUBPROC_DISPATCH_PATH"impcheck_check",
            MALLOB_SUBPROC_DISPATCH_PATH"impcheck_confirm",
        }) {
            std::string cmd = "killall -9 " + subprocName + " 2>/dev/null";
            LOG(V2_INFO, "Killing old subprocesses: \"%s\"\n", cmd.c_str());
            (void) system(cmd.c_str());
        }

        auto doRemove = [&](const std::string& fileOrDir) {
            LOG(V2_INFO, "Remove %s\n", fileOrDir.c_str());
            FileUtils::rmrf(fileOrDir);
        };
        for (auto cleaner : app_registry::getCleaners()) cleaner(params);
        if (!params.traceDirectory().empty()) {
            for (auto file : FileUtils::glob(params.traceDirectory() + "/mallob_thread_trace_of_*")) {
                doRemove(file);
            }
        }
        std::string cmd = "find /dev/shm/ -name 'edu.kit.iti.mallob.*' -print0 | xargs -0 rm 2>/dev/null";
        (void) system(cmd.c_str());
        TmpDir::wipe();

        // Wait for all processes to have cleaned up before proceeding
        // (creating new files which shouldn't be cleaned up!)
        MPI_Barrier(MPI_COMM_WORLD);
        LOG(V4_VVER, "Passed cleanup barrier\n");
    }

    std::unique_ptr<DistributedTermination> distTerm (new DistributedTermination()); // RAII

    auto isWorker = [&](int rank) {
        if (params.numWorkers() == -1) return true; 
        return rank < params.numWorkers();
    };
    auto isClient = [&](int rank) {
        if (params.numClients() == -1) return true;
        if (params.monoFilename.isSet()) return rank < params.numClients();
        return rank >= numNodes - params.numClients();
    };

    // Create communicators for clients and for workers
    std::vector<int> clientRanks;
    std::vector<int> workerRanks;
    for (int i = 0; i < numNodes; i++) {
        if (isWorker(i)) workerRanks.push_back(i);
        if (isClient(i)) clientRanks.push_back(i);
    }
    if (rank == 0) LOG(V3_VERB, "%i workers, %i clients\n", workerRanks.size(), clientRanks.size());

    // Initialize thread pool
    int threadPoolSize = 4;
    if (isClient(rank) && isWorker(rank)) threadPoolSize *= 2;
    ProcessWideThreadPool::init(threadPoolSize);
    ProcessWideCoreAllocator::init(params.numThreadsPerProcess());

    MPI_Comm clientComm, workerComm;
    {
        MPI_Group worldGroup;
        MPI_Comm_group(MPI_COMM_WORLD, &worldGroup);
        MPI_Group clientGroup;
        MPI_Group_incl(worldGroup, clientRanks.size(), clientRanks.data(), &clientGroup);
        MPI_Comm_create(MPI_COMM_WORLD, clientGroup, &clientComm);
    }
    if (rank == 0) LOG(V3_VERB, "Created client communicator\n");
    {
        MPI_Group worldGroup;
        MPI_Comm_group(MPI_COMM_WORLD, &worldGroup);
        MPI_Group workerGroup;
        MPI_Group_incl(worldGroup, workerRanks.size(), workerRanks.data(), &workerGroup);
        MPI_Comm_create(MPI_COMM_WORLD, workerGroup, &workerComm);
    }
    if (rank == 0) LOG(V3_VERB, "Created worker communicator\n");
    
    // Execute main program
    try {
        doMainProgram(workerComm, clientComm, params, *distTerm.get());
    } catch (const std::exception& ex) {
        LOG(V0_CRIT, "[ERROR] uncaught \"%s\"\n", ex.what());
        Process::doExit(1);
    } catch (...) {
        LOG(V0_CRIT, "[ERROR] uncaught exception\n");
        Process::doExit(1);
    }

    // Exit properly
    MyMpi::getMessageQueue().close();
    distTerm.reset();
    MPI_Barrier(MPI_COMM_WORLD);
    delete &MyMpi::getMessageQueue();
    if (clientComm != MPI_COMM_NULL) MPI_Comm_free(&clientComm);
    if (workerComm != MPI_COMM_NULL) MPI_Comm_free(&workerComm);
    MPI_Finalize();
    TmpDir::wipe();
    Process::removeDelayedExitWatchers();
    LOG(V2_INFO, "Exiting happily\n");
}<|MERGE_RESOLUTION|>--- conflicted
+++ resolved
@@ -81,18 +81,10 @@
         json["cpu-limit"] = std::to_string(params.jobCpuLimit()) + "s";
     }
 
-<<<<<<< HEAD
-    // printf("ß introduceMonoJob :: submitting json\n");
-
-    auto result = client.getAPI().submit(json, [&](nlohmann::json& response) {
-=======
     auto result = APIRegistry::get().submit(json, [&](nlohmann::json& response) {
->>>>>>> a64a3672
         // Job done? => Terminate all processes
         monoJobDone = true;
     });
-    // printf("ß introduceMonoJob :: finished submitting json\n");
-
     if (result != JsonInterface::Result::ACCEPT) {
         LOG(V0_CRIT, "[ERROR] Cannot introduce mono job!\n");
         abort();
@@ -180,17 +172,12 @@
     if (params.monoFilename.isSet() && isClient && MyMpi::rank(commClients) == 0)
         introduceMonoJob(params, *client);
 
-
-
-    // printf("ß Starting main loop\n");
     // Main loop
     while (true) {
 
         // update cached timing
         Timer::cacheElapsedSeconds();
 
-
-        // LOG(V2_INFO, "ß loop\n");
         // Advance worker and client logic
         if (isWorker) worker->advance();
         if (isClient) client->advance();
