--- conflicted
+++ resolved
@@ -48,45 +48,7 @@
 #define MALLOB_SUBPROC_DISPATCH_PATH ""
 #endif
 
-<<<<<<< HEAD
-bool monoJobDone = false;
-void introduceMonoJob(Parameters& params, Client& client) {
-
-    // Parse application name
-     /*
-      *  -mono-app=SWEEP to side-step the SAT-app and have this mono-job only execute the Sweep-App
-      */
-    auto app = params.monoApplication();
-    std::transform(app.begin(), app.end(), app.begin(), ::toupper);
-    LOG(V2_INFO, "Assuming application \"%s\" for mono job\n", app.c_str());
-
-    // Write a job JSON for the singular job to solve
-    nlohmann::json json = {
-        {"user", "admin"},
-        {"name", "mono-job"},
-        {"files", {params.monoFilename()}},
-        {"priority", 1.000},
-        {"application", app}
-    };
-    if (params.crossJobCommunication()) json["group-id"] = "1";
-    if (params.jobWallclockLimit() > 0)
-        json["wallclock-limit"] = std::to_string(params.jobWallclockLimit()) + "s";
-    if (params.jobCpuLimit() > 0) {
-        json["cpu-limit"] = std::to_string(params.jobCpuLimit()) + "s";
-    }
-
-    auto result = APIRegistry::get().submit(json, [&](nlohmann::json& response) {
-        // Job done? => Terminate all processes
-        monoJobDone = true;
-    });
-    if (result != JsonInterface::Result::ACCEPT) {
-        LOG(V0_CRIT, "[ERROR] Cannot introduce mono job!\n");
-        abort();
-    }
-}
-=======
 std::unique_ptr<MonoJob> monoJob {nullptr};
->>>>>>> 14424f5a
 
 inline bool doTerminate(Parameters& params, int rank) {
     
@@ -149,7 +111,6 @@
     // If a client application is provided, run this application in (a) separate thread(s)
     std::list<BackgroundWorker> clientAppWorkers;
     if (params.clientApplication.isSet() && isClient) {
-        // printf("Found client application\n");
         int internalClientRank = MyMpi::rank(commClients);
         int nbThreads = params.clientAppThreads();
         for (size_t i = internalClientRank*nbThreads; i < (internalClientRank+1)*nbThreads; ++i) {
