--- conflicted
+++ resolved
@@ -195,21 +195,14 @@
     void receiveFinalElem(AllReduceElement&& elem) {
         _finished = true;
         _base_msg.payload = std::move(elem);
-<<<<<<< HEAD
     }
 
     void receiveAndForwardFinalElem(AllReduceElement&& elem) {
         receiveFinalElem(std::move(elem));
-        if (_tree.hasLeftChild()) 
-            MyMpi::isend(_tree.getLeftChildNodeRank(), MSG_JOB_TREE_BROADCAST, _base_msg);
-        if (_tree.hasRightChild()) 
-            MyMpi::isend(_tree.getRightChildNodeRank(), MSG_JOB_TREE_BROADCAST, _base_msg);
-=======
         if (_expected_child_ranks.first >= 0) 
             MyMpi::isend(_expected_child_ranks.first, MSG_JOB_TREE_BROADCAST, _base_msg);
         if (_expected_child_ranks.second >= 0) 
             MyMpi::isend(_expected_child_ranks.second, MSG_JOB_TREE_BROADCAST, _base_msg);
->>>>>>> d82ef170
     }
 
 };