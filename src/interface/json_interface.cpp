
#include <string>
#include <sys/types.h>
#include <sys/stat.h>
#include <fcntl.h>

#include "json_interface.hpp"

#include "util/sys/terminator.hpp"
#include "util/params.hpp"
#include "util/random.hpp"
#include "util/sys/time_period.hpp"
#include "app/sat/job/sat_constants.h"
#include "util/sys/thread_pool.hpp"
#include "app/app_registry.hpp"

JsonInterface::Result JsonInterface::handle(nlohmann::json& inputJson, 
    std::function<void(nlohmann::json&)> feedback) {

    if (Terminator::isTerminating()) return DISCARD;

    std::string userFile, jobName;
    int id;
    float userPrio, arrival, priority;
    int applicationId;
    bool incremental;
    JobImage* img = nullptr;

    {
        auto lock = _job_map_mutex.getLock();
        
        // Check and read essential fields from JSON
        if (!inputJson.contains("user") || !inputJson.contains("name")) {
            LOGGER(_logger, V1_WARN, "[WARN] Job file missing essential field(s). Ignoring this file.\n");
            return DISCARD;
        }
        std::string user = inputJson["user"].get<std::string>();
        std::string name = inputJson["name"].get<std::string>();
        jobName = user + "." + name + ".json";
        incremental = inputJson.contains("incremental") ? inputJson["incremental"].get<bool>() : false;

        priority = inputJson.contains("priority") ? inputJson["priority"].get<float>() : 1.0f;
        if (_params.jitterJobPriorities()) {
            // Jitter job priority
            priority *= 0.99 + 0.01 * Random::rand();
        }
        applicationId = -1;
        if (inputJson.contains("application")) {
            auto appStr = inputJson["application"].get<std::string>();
            applicationId = app_registry::getAppId(appStr);
        }
        if (applicationId == -1) {
            LOGGER(_logger, V1_WARN, "[WARN] No valid application given. Ignoring this file.\n");
            return DISCARD;
        }

        if (inputJson.contains("interrupt") && inputJson["interrupt"].get<bool>()) {
            if (!_job_name_to_id_rev.count(jobName)) {
                LOGGER(_logger, V1_WARN, "[WARN] Cannot interrupt unknown job \"%s\"\n", jobName.c_str());
                return DISCARD;
            }
            auto [id, rev] = _job_name_to_id_rev.at(jobName);

            // Interrupt a job which is already present
            JobMetadata data;
<<<<<<< HEAD
            data.description = std::unique_ptr<JobDescription>(new JobDescription(id, 0, appl));
            data.description->setRevision(rev);
=======
            data.description = std::unique_ptr<JobDescription>(new JobDescription(id, 0, applicationId));
            data.description->setIncremental(incremental);
>>>>>>> b16a5487
            data.interrupt = true;
            _job_callback(std::move(data));
            return ACCEPT;
        }

        arrival = inputJson.contains("arrival") ? std::max(Timer::elapsedSeconds(), inputJson["arrival"].get<float>()) 
            : Timer::elapsedSeconds();

        if (incremental && inputJson.contains("precursor")) {

            // This is a new increment of a former job - assign SAME internal ID
            auto precursorName = inputJson["precursor"].get<std::string>() + ".json";
            if (!_job_name_to_id_rev.count(precursorName)) {
                LOGGER(_logger, V1_WARN, "[WARN] Unknown precursor job \"%s\"!\n", precursorName.c_str());
                return DISCARD;
            }
            auto [jobId, rev] = _job_name_to_id_rev[precursorName];
            id = jobId;

            if (inputJson.contains("done") && inputJson["done"].get<bool>()) {

                // Incremental job is notified to be done
                LOGGER(_logger, V3_VERB, "Incremental job #%i is done\n", jobId);
                _job_name_to_id_rev.erase(precursorName);
                for (int rev = 0; rev <= _job_id_to_latest_rev[id]; rev++) {
                    auto key = std::pair<int, int>(id, rev);
                    JobImage* foundImg = _job_id_rev_to_image.at(key);
                    _job_id_rev_to_image.erase(key);
                    delete foundImg;
                }
                _job_id_to_latest_rev.erase(id);

                // Notify client that this incremental job is done
                JobMetadata data;
                data.description = std::unique_ptr<JobDescription>(new JobDescription(id, 0, applicationId));
                data.description->setIncremental(incremental);
                data.done = true;
                _job_callback(std::move(data));
                return ACCEPT_CONCLUDE;

            } else {

                // Job is not done -- add increment to job
                _job_id_to_latest_rev[id] = rev+1;
                _job_name_to_id_rev[jobName] = std::pair<int, int>(id, rev+1);
                img = new JobImage(id, jobName, arrival, feedback);
                img->incremental = true;
                img->baseJson = std::move(inputJson);
                _job_id_rev_to_image[std::pair<int, int>(id, rev+1)] = img;
            }

        } else {

            // Create new internal ID for this job
            if (!_job_name_to_id_rev.count(jobName)) 
                _job_name_to_id_rev[jobName] = std::pair<int, int>(_running_id++, 0);
            auto pair = _job_name_to_id_rev[jobName];
            id = pair.first;
            LOGGER(_logger, V3_VERB, "Mapping job \"%s\" to internal ID #%i\n", jobName.c_str(), id);

            // Was job already parsed before?
            if (_job_id_rev_to_image.count(std::pair<int, int>(id, 0))) {
                LOGGER(_logger, V1_WARN, "[WARN] Modification of a file I already parsed! Ignoring.\n");
                return DISCARD;
            }

            img = new JobImage(id, jobName, arrival, feedback);
            img->incremental = incremental;
            img->baseJson = std::move(inputJson);
            _job_id_rev_to_image[std::pair<int, int>(id, 0)] = std::move(img);
            _job_id_to_latest_rev[id] = 0;
        }
    }

    // From here on, use the json inside the JobImage because the parameter JSON has been moved
    assert(img->baseJson != nullptr);
    auto& json = img->baseJson;

    // Initialize new job
    JobDescription* job = new JobDescription(id, priority, applicationId);
    job->setIncremental(incremental);
    job->setRevision(_job_id_to_latest_rev[id]);
    if (json.contains("wallclock-limit")) {
        float limit = TimePeriod(json["wallclock-limit"].get<std::string>()).get(TimePeriod::Unit::SECONDS);
        job->setWallclockLimit(limit);
        LOGGER(_logger, V4_VVER, "Job #%i : wallclock time limit %.3f secs\n", id, limit);
    }
    if (json.contains("cpu-limit")) {
        float limit = TimePeriod(json["cpu-limit"].get<std::string>()).get(TimePeriod::Unit::SECONDS);
        job->setCpuLimit(limit);
        LOGGER(_logger, V4_VVER, "Job #%i : CPU time limit %.3f CPU secs\n", id, limit);
    }
    if (json.contains("max-demand")) {
        int maxDemand = json["max-demand"].get<int>();
        job->setMaxDemand(maxDemand);
        LOGGER(_logger, V4_VVER, "Job #%i : max demand %i\n", id, maxDemand);
    }
    if (json.contains("assumptions")) {
        job->setPreloadedAssumptions(json["assumptions"].get<std::vector<int>>());
    }
    if (json.contains("literals")) {
        job->setPreloadedLiterals(json["literals"].get<std::vector<int>>());
    }
    job->setArrival(arrival);
    std::vector<std::string> files = json.contains("files") ? 
        json["files"].get<std::vector<std::string>>() : std::vector<std::string>();

    // Application-specific configuration
    AppConfiguration config;
    config.deserialize(_params.applicationConfiguration());
    if (json.contains("configuration")) {
        auto& jConfig = json["configuration"];
        for (auto it = jConfig.begin(); it != jConfig.end(); ++it) {
            config.map[it.key()] = it.value();
        }
    }
    job->setAppConfiguration(std::move(config));
    
    // Translate dependencies (if any) to internal job IDs
    std::vector<int> idDependencies;
    std::vector<std::string> nameDependencies;
    if (json.contains("dependencies")) 
        nameDependencies = json["dependencies"].get<std::vector<std::string>>();
    const std::string ending = ".json";
    for (auto name : nameDependencies) {
        // Convert to the name with ".json" file ending
        name += ending;
        // If the job is not yet known, assign to it a new ID
        // that will be used by the job later
        auto lock = _job_map_mutex.getLock();
        if (!_job_name_to_id_rev.count(name)) {
            _job_name_to_id_rev[name] = std::pair<int, int>(_running_id++, 0);
            LOGGER(_logger, V3_VERB, "Forward mapping job \"%s\" to internal ID #%i\n", name.c_str(), _job_name_to_id_rev[name].first);
        }
        idDependencies.push_back(_job_name_to_id_rev[name].first); // TODO inexact: introduce dependencies for job revisions
    }

    // Callback to client: New job arrival.
    JobMetadata metadata;
    metadata.description = std::unique_ptr<JobDescription>(job);
    metadata.files = std::move(files);
    metadata.dependencies = std::move(idDependencies);
    _job_callback(std::move(metadata));

    return ACCEPT;
}

void JsonInterface::handleJobDone(JobResult&& result, const JobDescription::Statistics& stats, int applicationId) {

    if (Terminator::isTerminating()) return;

    auto lock = _job_map_mutex.getLock();
    
    JobImage* img = _job_id_rev_to_image[std::pair<int, int>(result.id, result.revision)];
    auto& j = img->baseJson;

    bool useSolutionFile = _params.pipeLargeSolutions() && result.getSolutionSize() > 65536;
    auto solutionFile = "/tmp/mallob-job-result." 
        + std::to_string(result.id) + "." 
        + std::to_string(result.revision) + ".pipe";

    // Pack job result into JSON
    j["internal_id"] = result.id;
    j["internal_revision"] = result.revision;
    j["result"] = { 
        { "resultcode", result.result }, 
        { "resultstring", result.result == RESULT_SAT ? "SAT" : result.result == RESULT_UNSAT ? "UNSAT" : "UNKNOWN" }
    };
    if (useSolutionFile) {
        j["result"]["solution-file"] = solutionFile;
        j["result"]["solution-size"] = result.getSolutionSize();
        mkfifo(solutionFile.c_str(), 0666);
    } else {
<<<<<<< HEAD
        auto solution = result.extractSolution();
        j["result"]["solution"] = std::move(solution);
=======
        j["result"]["solution"] = app_registry::getJobResultFormatter(applicationId)(result);
>>>>>>> b16a5487
    }
    j["stats"] = {
        { "time", {
            { "parsing", stats.parseTime },
            { "scheduling", stats.schedulingTime },
            { "first_balancing_latency", stats.latencyOf1stVolumeUpdate },
            { "processing", stats.processingTime },
            { "total", Timer::elapsedSeconds() - img->arrivalTime }
        } },
        { "used_wallclock_seconds" , stats.usedWallclockSeconds },
        { "used_cpu_seconds" , stats.usedCpuSeconds }
    };

    // Send back feedback over whichever connection the job arrived
    img->feedback(j);

    if (useSolutionFile) {
        ProcessWideThreadPool::get().addTask([solutionFile, sol = result.extractSolution()]() {
            
            int fd = open(solutionFile.c_str(), O_WRONLY);
            LOG(V4_VVER, "Writing solution: %i ints (%i,%i,...,%i,%i)\n", sol.size(), 
                sol[0], sol[1], sol[sol.size()-2], sol[sol.size()-1]);
            int numWritten = 0;

            while (numWritten < sol.size()*sizeof(int)) {
                int n = write(fd, ((char*)sol.data())+numWritten, 
                    sol.size() * sizeof(int) - numWritten);
                if (n < 0) break;
                numWritten += n;
            }
            close(fd);
        });
    }

    if (!img->incremental) {
        _job_name_to_id_rev.erase(img->userQualifiedName);
        _job_id_rev_to_image.erase(std::pair<int, int>(result.id, result.revision));
        delete img;
    }
}<|MERGE_RESOLUTION|>--- conflicted
+++ resolved
@@ -63,13 +63,9 @@
 
             // Interrupt a job which is already present
             JobMetadata data;
-<<<<<<< HEAD
-            data.description = std::unique_ptr<JobDescription>(new JobDescription(id, 0, appl));
+            data.description = std::unique_ptr<JobDescription>(new JobDescription(id, 0, applicationId));
             data.description->setRevision(rev);
-=======
-            data.description = std::unique_ptr<JobDescription>(new JobDescription(id, 0, applicationId));
             data.description->setIncremental(incremental);
->>>>>>> b16a5487
             data.interrupt = true;
             _job_callback(std::move(data));
             return ACCEPT;
@@ -243,12 +239,7 @@
         j["result"]["solution-size"] = result.getSolutionSize();
         mkfifo(solutionFile.c_str(), 0666);
     } else {
-<<<<<<< HEAD
-        auto solution = result.extractSolution();
-        j["result"]["solution"] = std::move(solution);
-=======
-        j["result"]["solution"] = app_registry::getJobResultFormatter(applicationId)(result);
->>>>>>> b16a5487
+        j["result"]["solution"] = app_registry::getJobSolutionFormatter(applicationId)(result);
     }
     j["stats"] = {
         { "time", {
