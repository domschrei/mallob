
#include <string>
#include <sys/types.h>
#include <sys/stat.h>
#include <fcntl.h>

#include "json_interface.hpp"

#include "util/sys/terminator.hpp"
#include "util/params.hpp"
#include "util/random.hpp"
#include "util/sys/time_period.hpp"
#include "app/sat/job/sat_constants.h"
#include "util/sys/thread_pool.hpp"
#include "app/app_registry.hpp"

JsonInterface::Result JsonInterface::handle(nlohmann::json& inputJson, 
    std::function<void(nlohmann::json&)> feedback) {

    if (Terminator::isTerminating()) return DISCARD;

    std::string userFile, jobName;
    int id;
    float userPrio, arrival, priority;
    int applicationId;
    bool incremental;
    JobImage* img = nullptr;

    auto baseErrorMsg = "[WARN] Rejecting submission %s - reason: %s\n";

    {
        auto lock = _job_map_mutex.getLock();
        
        // Check and read essential fields from JSON
        if (!inputJson.contains("user") || !inputJson.contains("name")) {
            LOGGER(_logger, V1_WARN, baseErrorMsg, "?.?", "Job file missing essential field(s) \"user\" and/or \"name\".");
            return DISCARD;
        }
        std::string user = inputJson["user"].get<std::string>();
        std::string name = inputJson["name"].get<std::string>();
        jobName = user + "." + name + ".json";
        incremental = inputJson.contains("incremental") ? inputJson["incremental"].get<bool>() : false;

        // Check priority
        priority = inputJson.contains("priority") ? inputJson["priority"].get<float>() : 1.0f;
        if (_params.jitterJobPriorities()) {
            // Jitter job priority
            priority *= 0.99 + 0.01 * Random::rand();
        }
        if (priority <= 0) {
            LOGGER(_logger, V1_WARN, baseErrorMsg, jobName.c_str(), "Priority negative.");
            return DISCARD;
        }

        applicationId = -1;
        if (inputJson.contains("application")) {
            auto appStr = inputJson["application"].get<std::string>();
<<<<<<< HEAD
            appl = 
                appStr == "SAT" && incremental ? JobDescription::Application::INCREMENTAL_SAT :
                appStr == "SAT" && !incremental ? JobDescription::Application::ONESHOT_SAT : 
                JobDescription::Application::DUMMY;
=======
            applicationId = app_registry::getAppId(appStr);
        }
        if (applicationId == -1) {
            LOGGER(_logger, V1_WARN, "[WARN] No valid application given. Ignoring this file.\n");
            return DISCARD;
>>>>>>> d82ef170
        }

        if (inputJson.contains("interrupt") && inputJson["interrupt"].get<bool>()) {
            if (!_job_name_to_id_rev.count(jobName)) {
                LOGGER(_logger, V1_WARN, baseErrorMsg, jobName.c_str(), "Cannot interrupt unknown job.");
                return DISCARD;
            }
            auto [id, rev] = _job_name_to_id_rev.at(jobName);

            // Interrupt a job which is already present
            JobMetadata data;
            data.jobName = jobName;
            data.description = std::unique_ptr<JobDescription>(new JobDescription(id, 0, applicationId));
            data.description->setIncremental(incremental);
            data.interrupt = true;
            _job_callback(std::move(data));
            return ACCEPT;
        }

        arrival = inputJson.contains("arrival") ? std::max(Timer::elapsedSeconds(), inputJson["arrival"].get<float>()) 
            : Timer::elapsedSeconds();

        if (incremental && inputJson.contains("precursor")) {

            // This is a new increment of a former job - assign SAME internal ID
            auto precursorName = inputJson["precursor"].get<std::string>() + ".json";
            if (!_job_name_to_id_rev.count(precursorName)) {
                LOGGER(_logger, V1_WARN, baseErrorMsg, jobName.c_str(), "Unknown precursor job \"" + precursorName + "\".");
                return DISCARD;
            }
            auto [jobId, rev] = _job_name_to_id_rev[precursorName];
            id = jobId;

            if (inputJson.contains("done") && inputJson["done"].get<bool>()) {

                // Incremental job is notified to be done
                LOGGER(_logger, V3_VERB, "Incremental job #%i is done\n", jobId);
                _job_name_to_id_rev.erase(precursorName);
                for (int rev = 0; rev <= _job_id_to_latest_rev[id]; rev++) {
                    auto key = std::pair<int, int>(id, rev);
                    JobImage* foundImg = _job_id_rev_to_image.at(key);
                    _job_id_rev_to_image.erase(key);
                    delete foundImg;
                }
                _job_id_to_latest_rev.erase(id);

                // Notify client that this incremental job is done
                JobMetadata data;
                data.description = std::unique_ptr<JobDescription>(new JobDescription(id, 0, applicationId));
                data.description->setIncremental(incremental);
                data.jobName = jobName;
                data.done = true;
                _job_callback(std::move(data));
                return ACCEPT_CONCLUDE;

            } else {

                // Job is not done -- add increment to job
                _job_id_to_latest_rev[id] = rev+1;
                _job_name_to_id_rev[jobName] = std::pair<int, int>(id, rev+1);
                img = new JobImage(id, jobName, arrival, feedback);
                img->incremental = true;
                img->baseJson = std::move(inputJson);
                _job_id_rev_to_image[std::pair<int, int>(id, rev+1)] = img;
            }

        } else {

            // Create new internal ID for this job
            if (!_job_name_to_id_rev.count(jobName)) {
                _job_name_to_id_rev[jobName] = std::pair<int, int>(_job_id_allocator.getNext(), 0);
            }
            auto pair = _job_name_to_id_rev[jobName];
            id = pair.first;
            LOGGER(_logger, V3_VERB, "Mapping job \"%s\" to internal ID #%i\n", jobName.c_str(), id);

            // Was job already parsed before?
            if (_job_id_rev_to_image.count(std::pair<int, int>(id, 0))) {
                LOGGER(_logger, V1_WARN, "[WARN] Modification of a file I already parsed! Ignoring.\n");
                throw std::invalid_argument("File was already parsed before");
                return DISCARD;
            }

            img = new JobImage(id, jobName, arrival, feedback);
            img->incremental = incremental;
            img->baseJson = std::move(inputJson);
            _job_id_rev_to_image[std::pair<int, int>(id, 0)] = std::move(img);
            _job_id_to_latest_rev[id] = 0;
        }
    }

    // From here on, use the json inside the JobImage because the parameter JSON has been moved
    assert(img->baseJson != nullptr);
    auto& json = img->baseJson;

    // Initialize new job
    JobDescription* job = new JobDescription(id, priority, applicationId);
    job->setIncremental(incremental);
    job->setRevision(_job_id_to_latest_rev[id]);
    if (json.contains("wallclock-limit")) {
        float limit = TimePeriod(json["wallclock-limit"].get<std::string>()).get(TimePeriod::Unit::SECONDS);
        job->setWallclockLimit(limit);
        LOGGER(_logger, V4_VVER, "Job #%i : wallclock time limit %.3f secs\n", id, limit);
    }
    if (json.contains("cpu-limit")) {
        float limit = TimePeriod(json["cpu-limit"].get<std::string>()).get(TimePeriod::Unit::SECONDS);
        job->setCpuLimit(limit);
        LOGGER(_logger, V4_VVER, "Job #%i : CPU time limit %.3f CPU secs\n", id, limit);
    }
    if (json.contains("max-demand")) {
        int maxDemand = json["max-demand"].get<int>();
        job->setMaxDemand(maxDemand);
        LOGGER(_logger, V4_VVER, "Job #%i : max demand %i\n", id, maxDemand);
    }
    if (json.contains("assumptions")) {
        job->setPreloadedAssumptions(json["assumptions"].get<std::vector<int>>());
    }
    if (json.contains("literals")) {
        job->setPreloadedLiterals(json["literals"].get<std::vector<int>>());
    }
    job->setArrival(arrival);
    std::vector<std::string> files = json.contains("files") ? 
        json["files"].get<std::vector<std::string>>() : std::vector<std::string>();

    // Application-specific configuration
    AppConfiguration config;
    config.deserialize(_params.applicationConfiguration());
    if (json.contains("configuration")) {
        auto& jConfig = json["configuration"];
        for (auto it = jConfig.begin(); it != jConfig.end(); ++it) {
            config.map[it.key()] = it.value();
        }
    }
    // legacy support for "content-mode" field at the JSON's top level
    if (!config.map.count("content-mode") && json.contains("content-mode")) {
        config.map["content-mode"] = json["content-mode"].get<std::string>();
    }
    job->setAppConfiguration(std::move(config));
    
    // Translate dependencies (if any) to internal job IDs
    std::vector<int> idDependencies;
    std::vector<std::string> nameDependencies;
    if (json.contains("dependencies")) 
        nameDependencies = json["dependencies"].get<std::vector<std::string>>();
    const std::string ending = ".json";
    for (auto name : nameDependencies) {
        // Convert to the name with ".json" file ending
        name += ending;
        // If the job is not yet known, assign to it a new ID
        // that will be used by the job later
        auto lock = _job_map_mutex.getLock();
        if (!_job_name_to_id_rev.count(name)) {
            _job_name_to_id_rev[name] = std::pair<int, int>(_job_id_allocator.getNext(), 0);
            LOGGER(_logger, V3_VERB, "Forward mapping job \"%s\" to internal ID #%i\n", name.c_str(), _job_name_to_id_rev[name].first);
        }
        idDependencies.push_back(_job_name_to_id_rev[name].first); // TODO inexact: introduce dependencies for job revisions
    }

    // Callback to client: New job arrival.
    JobMetadata metadata;
    metadata.jobName = jobName;
    metadata.description = std::unique_ptr<JobDescription>(job);
    metadata.files = std::move(files);
    metadata.dependencies = std::move(idDependencies);
    _job_callback(std::move(metadata));

    return ACCEPT;
}

void JsonInterface::handleJobDone(JobResult&& result, const JobDescription::Statistics& stats, int applicationId) {

    if (Terminator::isTerminating()) return;

    auto lock = _job_map_mutex.getLock();
    
    JobImage* img = _job_id_rev_to_image[std::pair<int, int>(result.id, result.revision)];
    auto& j = img->baseJson;

    bool useSolutionFile = _params.pipeLargeSolutions() && result.getSolutionSize() > 65536;
    auto solutionFile = "/tmp/mallob-job-result." 
        + std::to_string(result.id) + "." 
        + std::to_string(result.revision) + ".pipe";

    // Pack job result into JSON
    j["internal_id"] = result.id;
    j["internal_revision"] = result.revision;
    j["result"] = { 
        { "resultcode", result.result }, 
        { "resultstring", result.result == RESULT_SAT ? "SAT" : result.result == RESULT_UNSAT ? "UNSAT" : "UNKNOWN" }
    };
    if (useSolutionFile) {
        j["result"]["solution-file"] = solutionFile;
        j["result"]["solution-size"] = result.getSolutionSize();
        mkfifo(solutionFile.c_str(), 0666);
    } else {
        j["result"]["solution"] = app_registry::getJobSolutionFormatter(applicationId)(result);
    }
    j["stats"] = {
        { "time", {
            { "parsing", stats.parseTime },
            { "scheduling", stats.schedulingTime },
            { "first_balancing_latency", stats.latencyOf1stVolumeUpdate },
            { "processing", stats.processingTime },
            { "total", Timer::elapsedSeconds() - img->arrivalTime }
        } },
        { "used_wallclock_seconds" , stats.usedWallclockSeconds },
        { "used_cpu_seconds" , stats.usedCpuSeconds }
    };

    // Send back feedback over whichever connection the job arrived
    img->feedback(j);

    if (useSolutionFile) {
        ProcessWideThreadPool::get().addTask([solutionFile, sol = result.extractSolution()]() {
            
            int fd = open(solutionFile.c_str(), O_WRONLY);
            LOG(V4_VVER, "Writing solution: %i ints (%i,%i,...,%i,%i)\n", sol.size(), 
                sol[0], sol[1], sol[sol.size()-2], sol[sol.size()-1]);
            int numWritten = 0;

            while (numWritten < sol.size()*sizeof(int)) {
                int n = write(fd, ((char*)sol.data())+numWritten, 
                    sol.size() * sizeof(int) - numWritten);
                if (n < 0) break;
                numWritten += n;
            }
            close(fd);
        });
    }

    if (!img->incremental) {
        _job_name_to_id_rev.erase(img->userQualifiedName);
        _job_id_rev_to_image.erase(std::pair<int, int>(result.id, result.revision));
        delete img;
    }
}<|MERGE_RESOLUTION|>--- conflicted
+++ resolved
@@ -55,18 +55,11 @@
         applicationId = -1;
         if (inputJson.contains("application")) {
             auto appStr = inputJson["application"].get<std::string>();
-<<<<<<< HEAD
-            appl = 
-                appStr == "SAT" && incremental ? JobDescription::Application::INCREMENTAL_SAT :
-                appStr == "SAT" && !incremental ? JobDescription::Application::ONESHOT_SAT : 
-                JobDescription::Application::DUMMY;
-=======
             applicationId = app_registry::getAppId(appStr);
         }
         if (applicationId == -1) {
             LOGGER(_logger, V1_WARN, "[WARN] No valid application given. Ignoring this file.\n");
             return DISCARD;
->>>>>>> d82ef170
         }
 
         if (inputJson.contains("interrupt") && inputJson["interrupt"].get<bool>()) {
