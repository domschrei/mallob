--- conflicted
+++ resolved
@@ -41,11 +41,8 @@
 private:
     const Parameters& _params;
     Logger _logger;
-<<<<<<< HEAD
     PreloadedRevisionStore _preloaded_revision_store;
-=======
     std::string _output_dir;
->>>>>>> 72cab2a7
 
     Mutex _job_map_mutex;
     JobIdAllocator _job_id_allocator;
@@ -67,13 +64,11 @@
         _job_callback(jobCallback) {}
     ~JsonInterface() {}
 
-<<<<<<< HEAD
     PreloadedRevisionStore& getPreloadedRevisionStore() {
         return _preloaded_revision_store;
-=======
+    }
     void setOutputDirectory(const std::string& outputDir) {
         _output_dir = outputDir;
->>>>>>> 72cab2a7
     }
 
     // User-side events
