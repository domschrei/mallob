
#include <cmath>
#include <thread>
#include <unistd.h>
#include <iostream>
#include <fstream>
#include <initializer_list>
#include <limits>

#include "worker.hpp"

#include "balancing/event_driven_balancer.hpp"
#include "data/serializable.hpp"
#include "data/job_description.hpp"
#include "util/sys/process.hpp"
#include "util/sys/proc.hpp"
#include "util/sys/timer.hpp"
#include "util/sys/watchdog.hpp"
#include "util/logger.hpp"
#include "util/random.hpp"
#include "util/sys/terminator.hpp"
#include "util/sys/thread_pool.hpp"

Worker::Worker(MPI_Comm comm, Parameters& params) :
    _comm(comm), _world_rank(MyMpi::rank(MPI_COMM_WORLD)), 
    _params(params), _job_db(_params, _comm, _sys_state), _sys_state(_comm, params.sysstatePeriod(), SysState<9>::ALLREDUCE), 
    _watchdog(/*enabled=*/_params.watchdog(), /*checkIntervMillis=*/100, Timer::elapsedSeconds())
{
    _watchdog.setWarningPeriod(50); // warn after 50ms without a reset
    _watchdog.setAbortPeriod(_params.watchdogAbortMillis()); // abort after X ms without a reset

    // Set callback which is called whenever a job's volume is updated
    _job_db.setBalancerVolumeUpdateCallback([&](int jobId, int volume, float eventLatency) {
        updateVolume(jobId, volume, _job_db.getGlobalBalancingEpoch(), eventLatency);
    });
    // Set callback for whenever a new balancing has been concluded
    _job_db.setBalancingDoneCallback([&]() {
        // apply any job requests which have arrived from a "future epoch"
        // which has now become the present (or a past) epoch
        for (auto& h : _job_db.getArrivedFutureRequests()) {
            LOG_ADD_SRC(V4_VVER, "From the future: tag=%i", h.source, h.tag);
            handleRequestNode(h, h.tag == MSG_REQUEST_NODE ? 
                JobDatabase::JobRequestMode::NORMAL : 
                JobDatabase::JobRequestMode::TARGETED_REJOIN);
        }
    });
}

void Worker::init() {
    
    // Initialize pseudo-random order of nodes
    if (_params.derandomize()) {
        createExpanderGraph();
    }

    auto& q = MyMpi::getMessageQueue();
    
    // Write tag of currently handled message into watchdog
    q.setCurrentTagPointers(_watchdog.activityRecvTag(), _watchdog.activitySendTag());

    q.registerSentCallback(MSG_SEND_JOB_DESCRIPTION, [&](int sendId) {
        auto it = _send_id_to_job_id.find(sendId);
        if (it != _send_id_to_job_id.end()) {
            int jobId = it->second;
            if (_job_db.has(jobId)) {
                _job_db.get(jobId).getJobTree().clearSendHandle(sendId);
            }
            _send_id_to_job_id.erase(sendId);
        }
    });

    // Begin listening to incoming messages
    q.registerCallback(MSG_ANSWER_ADOPTION_OFFER,
        [&](auto& h) {handleAnswerAdoptionOffer(h);});
    q.registerCallback(MSG_NOTIFY_JOB_ABORTING, 
        [&](auto& h) {handleNotifyJobAborting(h);});
    q.registerCallback(MSG_NOTIFY_JOB_TERMINATING, 
        [&](auto& h) {handleNotifyJobTerminating(h);});
    q.registerCallback(MSG_NOTIFY_RESULT_FOUND, 
        [&](auto& h) {handleNotifyResultFound(h);});
    q.registerCallback(MSG_INCREMENTAL_JOB_FINISHED,
        [&](auto& h) {handleIncrementalJobFinished(h);});
    q.registerCallback(MSG_INTERRUPT,
        [&](auto& h) {handleInterrupt(h);});
    q.registerCallback(MSG_NOTIFY_NODE_LEAVING_JOB, 
        [&](auto& h) {handleNotifyNodeLeavingJob(h);});
    q.registerCallback(MSG_NOTIFY_RESULT_OBSOLETE, 
        [&](auto& h) {handleNotifyResultObsolete(h);});
    q.registerCallback(MSG_NOTIFY_VOLUME_UPDATE, 
        [&](auto& h) {handleNotifyVolumeUpdate(h);});
    q.registerCallback(MSG_OFFER_ADOPTION, 
        [&](auto& h) {handleOfferAdoption(h);});
    q.registerCallback(MSG_QUERY_JOB_DESCRIPTION,
        [&](auto& h) {handleQueryJobDescription(h);});
    q.registerCallback(MSG_QUERY_JOB_RESULT, 
        [&](auto& h) {handleQueryJobResult(h);});
    q.registerCallback(MSG_QUERY_VOLUME, 
        [&](auto& h) {handleQueryVolume(h);});
    q.registerCallback(MSG_REJECT_ONESHOT, 
        [&](auto& h) {handleRejectOneshot(h);});
    q.registerCallback(MSG_REQUEST_NODE, 
        [&](auto& h) {handleRequestNode(h, JobDatabase::JobRequestMode::NORMAL);});
    q.registerCallback(MSG_REQUEST_NODE_ONESHOT, 
        [&](auto& h) {handleRequestNode(h, JobDatabase::JobRequestMode::TARGETED_REJOIN);});
    q.registerCallback(MSG_SEND_APPLICATION_MESSAGE, 
        [&](auto& h) {handleSendApplicationMessage(h);});
    q.registerCallback(MSG_JOB_TREE_REDUCTION, 
        [&](auto& h) {handleSendApplicationMessage(h);});
    q.registerCallback(MSG_JOB_TREE_BROADCAST, 
        [&](auto& h) {handleSendApplicationMessage(h);});
    q.registerCallback(MSG_SEND_JOB_DESCRIPTION, 
        [&](auto& h) {handleSendJobDescription(h);});
    q.registerCallback(MSG_NOTIFY_ASSIGNMENT_UPDATE, 
        [&](auto& h) {_coll_assign.handle(h);});
    q.registerCallback(MSG_SCHED_RELEASE_FROM_WAITING, 
        [&](auto& h) {handleSchedReleaseFromWaiting(h);});
    q.registerCallback(MSG_SCHED_NODE_FREED, 
        [&](auto& h) {handleSchedNodeFreed(h);});
    q.registerCallback(MSG_WARMUP, [&](auto& h) {
        LOG_ADD_SRC(V4_VVER, "Received warmup msg", h.source);
    });
    
    // Balancer message handling
    auto balanceCb = [&](MessageHandle& handle) {
        _job_db.handleBalancingMessage(handle);
    };
    q.registerCallback(MSG_COLLECTIVE_OPERATION, balanceCb);
    q.registerCallback(MSG_REDUCE_DATA, balanceCb);
    q.registerCallback(MSG_BROADCAST_DATA, balanceCb);
    
    // Local scheduler message handling
    auto localSchedulerCb = [&](MessageHandle& handle) {
        auto [jobId, index] = Serializable::get<IntPair>(handle.getRecvData());
        if (_job_db.hasScheduler(jobId, index)) 
            _job_db.getScheduler(jobId, index).handle(handle);
        else if (handle.tag == MSG_SCHED_INITIALIZE_CHILD_WITH_NODES) {
            // A scheduling package for an unknown job arrived:
            // it is important to return this package to the sender
            JobSchedulingUpdate update; update.deserialize(handle.getRecvData());
            update.destinationIndex = (update.destinationIndex-1) / 2;
            MyMpi::isend(handle.source, MSG_SCHED_RETURN_NODES, update);
        }
    };
    q.registerCallback(MSG_SCHED_INITIALIZE_CHILD_WITH_NODES, localSchedulerCb);
    q.registerCallback(MSG_SCHED_RETURN_NODES, localSchedulerCb);

    // Send warm-up messages with your pseudorandom bounce destinations
    if (_params.derandomize() && _params.warmup()) {
        IntVec payload({1, 2, 3, 4, 5, 6, 7, 8});
        for (auto rank : _hop_destinations) {
            MyMpi::isend(rank, MSG_WARMUP, payload);
            LOG_ADD_DEST(V4_VVER, "Sending warmup msg", rank);
            MyMpi::getMessageQueue().advance();
        }
    }
}

void Worker::createExpanderGraph() {

    // Pick fixed number k of bounce destinations
    int numBounceAlternatives = _params.numBounceAlternatives();
    int numWorkers = MyMpi::size(_comm);
    
    // Check validity of num bounce alternatives
    if (2*numBounceAlternatives > numWorkers) {
        numBounceAlternatives = std::max(1, numWorkers / 2);
        LOG(V1_WARN, "[WARN] Num bounce alternatives must be at most half the number of workers!\n");
        LOG(V1_WARN, "[WARN] Falling back to safe value r=%i.\n", numBounceAlternatives);
    }  

    // Create graph, get outgoing edges from this node
    if (_params.maxIdleDistance() > 0) {
        _hop_destinations = AdjustablePermutation::createUndirectedExpanderGraph(numWorkers, numBounceAlternatives, _world_rank);        
    } else {
        auto permutations = AdjustablePermutation::getPermutations(numWorkers, numBounceAlternatives);
        _hop_destinations = AdjustablePermutation::createExpanderGraph(permutations, _world_rank);
        if (_params.hopsUntilCollectiveAssignment() >= 0) {
            
            // Create collective assignment structure
            _coll_assign = CollectiveAssignment(
                _job_db, MyMpi::size(_comm), 
                AdjustablePermutation::getBestOutgoingEdgeForEachNode(permutations, _world_rank),
                // Callback for receiving a job request
                [&](const JobRequest& req, int rank) {
                    MessageHandle handle;
                    handle.tag = MSG_REQUEST_NODE;
                    handle.finished = true;
                    handle.receiveSelfMessage(req.serialize(), rank);
                    handleRequestNode(handle, JobDatabase::NORMAL);
                }
            );
            _job_db.setCollectiveAssignment(_coll_assign);
        }
    }

    // Output found bounce alternatives
    std::string info = "";
    for (size_t i = 0; i < _hop_destinations.size(); i++) {
        info += std::to_string(_hop_destinations[i]) + " ";
    }
    LOG(V3_VERB, "My bounce alternatives: %s\n", info.c_str());
    assert((int)_hop_destinations.size() == numBounceAlternatives);
}

void Worker::advance(float time) {

    // Timestamp provided?
    if (time < 0) time = Timer::elapsedSeconds();

    // Reset watchdog
    _watchdog.reset(time);
    
    // Check & print stats
    if (_periodic_stats_check.ready(time)) {
        _watchdog.setActivity(Watchdog::STATS);
        checkStats(time);
    }

    // Advance load balancing operations
    if (_periodic_balance_check.ready(time)) {
        _watchdog.setActivity(Watchdog::BALANCING);
        _job_db.advanceBalancing(time);

        // Advance collective assignment of nodes
        if (_params.hopsUntilCollectiveAssignment() >= 0) {
            _watchdog.setActivity(Watchdog::COLLECTIVE_ASSIGNMENT);
            _coll_assign.advance(_job_db.getGlobalBalancingEpoch());
        }
    }

    // Do diverse periodic maintenance tasks
    if (_periodic_maintenance.ready(time)) {
        
        // Forget jobs that are old or wasting memory
        _watchdog.setActivity(Watchdog::FORGET_OLD_JOBS);
        _job_db.forgetOldJobs();

        // Continue to bounce requests which were deferred earlier
        _watchdog.setActivity(Watchdog::THAW_JOB_REQUESTS);
        for (auto& [req, senderRank] : _job_db.getDeferredRequestsToForward(time)) {
            bounceJobRequest(req, senderRank);
        }
    }

    // Check jobs
    if (_periodic_job_check.ready(time)) {
        _watchdog.setActivity(Watchdog::CHECK_JOBS);
        checkJobs();
    }

    // Advance an all-reduction of the current system state
    if (_sys_state.aggregate(time)) {
        _watchdog.setActivity(Watchdog::SYSSTATE);
        publishAndResetSysState();
    }

    _watchdog.setActivity(Watchdog::IDLE_OR_HANDLING_MSG);
}

void Worker::checkStats(float time) {

    // For this process and subprocesses
    if (_node_stats_calculated.load(std::memory_order_acquire)) {
        
        // Update local sysstate, log update
        _sys_state.setLocal(SYSSTATE_GLOBALMEM, _node_memory_gbs);
        LOG(V4_VVER, "mem=%.2fGB mt_cpu=%.3f mt_sys=%.3f\n", _node_memory_gbs, _mainthread_cpu_share, _mainthread_sys_share);

        // Update host-internal communicator
        if (_host_comm) {
            _host_comm->setRamUsageThisWorkerGbs(_node_memory_gbs);
            _host_comm->setFreeAndTotalMachineMemoryKbs(_machine_free_kbs, _machine_total_kbs);
            if (_job_db.hasActiveJob()) {
                _host_comm->setActiveJobIndex(_job_db.getActive().getIndex());
            } else {
                _host_comm->unsetActiveJobIndex();
            }
        }

        // Recompute stats for next query time
        // (concurrently because computation of PSS is expensive)
        _node_stats_calculated.store(false, std::memory_order_relaxed);
        auto tid = Proc::getTid();
        ProcessWideThreadPool::get().addTask([&, tid]() {
            auto memoryKbs = Proc::getRecursiveProportionalSetSizeKbs(Proc::getPid());
            auto memoryGbs = memoryKbs / 1024.f / 1024.f;
            _node_memory_gbs = memoryGbs;
            Proc::getThreadCpuRatio(tid, _mainthread_cpu_share, _mainthread_sys_share);
            auto [freeKbs, totalKbs] = Proc::getMachineFreeAndTotalRamKbs();
            _machine_free_kbs = freeKbs;
            _machine_total_kbs = totalKbs;
            _node_stats_calculated.store(true, std::memory_order_release);
        });
    }

    // Print further stats?
    if (_periodic_big_stats_check.ready(time)) {

        // For the current job
        if (_job_db.hasActiveJob()) {
            Job& job = _job_db.getActive();
            job.appl_dumpStats();
            if (job.getJobTree().isRoot()) {
                std::string commStr = "";
                for (size_t i = 0; i < job.getJobComm().size(); i++) {
                    commStr += " " + std::to_string(job.getJobComm()[i]);
                }
                if (!commStr.empty()) LOG(V4_VVER, "%s job comm:%s\n", job.toStr(), commStr.c_str());
            }
        }
    }

    if (_host_comm && _host_comm->advanceAndCheckMemoryPanic(time)) {
        // Memory panic!
        // Aggressively remove inactive cached jobs
        _job_db.setMemoryPanic(true);
        _job_db.forgetOldJobs();
        _job_db.setMemoryPanic(false);
        // Trigger memory panic in the active job
        if (_job_db.hasActiveJob()) _job_db.getActive().appl_memoryPanic();
    }
}

void Worker::checkJobs() {

    // Load and try to adopt pending root reactivation request
    if (_job_db.hasPendingRootReactivationRequest()) {
        MessageHandle handle;
        handle.tag = MSG_REQUEST_NODE;
        handle.finished = true;
        handle.receiveSelfMessage(_job_db.loadPendingRootReactivationRequest().serialize(), _world_rank);
        handleRequestNode(handle, JobDatabase::NORMAL);
    }

    if (!_job_db.hasActiveJob()) {
        if (_job_db.isBusyOrCommitted()) {
            // PE is committed but not active
            _sys_state.setLocal(SYSSTATE_BUSYRATIO, 1.0f); // busy nodes
            _sys_state.setLocal(SYSSTATE_COMMITTEDRATIO, 1.0f); // committed nodes
        } else {
            // PE is completely idle
            _sys_state.setLocal(SYSSTATE_BUSYRATIO, 0.0f); // busy nodes
            _sys_state.setLocal(SYSSTATE_COMMITTEDRATIO, 0.0f); // committed nodes
        }
        _sys_state.setLocal(SYSSTATE_NUMJOBS, 0.0f); // active jobs
    } else {
        checkActiveJob();
    }
}

void Worker::checkActiveJob() {
    
    // PE runs an active job
    Job &job = _job_db.getActive();
    int id = job.getId();
    bool isRoot = job.getJobTree().isRoot();

    _sys_state.setLocal(SYSSTATE_BUSYRATIO, 1.0f); // busy nodes
    _sys_state.setLocal(SYSSTATE_COMMITTEDRATIO, 0.0f); // committed nodes
    _sys_state.setLocal(SYSSTATE_NUMJOBS, isRoot ? 1.0f : 0.0f); // active jobs

    bool abort = false;
    if (isRoot) abort = _job_db.checkComputationLimits(id);
    if (abort) {
        // Timeout (CPUh or wallclock time) hit
        timeoutJob(id);
    } else if (job.getState() == ACTIVE) {
        
        // Main loop of the job to check for results
        job.appl_loop();

        // Update demand as necessary
        if (isRoot) {
            int demand = job.getDemand();
            if (demand != job.getLastDemand()) {
                // Demand updated
                _job_db.handleDemandUpdate(job, demand);
            }
        }

        // Handle child PEs waiting for the transfer of a revision of this job
        auto& waitingRankRevPairs = job.getWaitingRankRevisionPairs();
        auto it = waitingRankRevPairs.begin();
        while (it != waitingRankRevPairs.end()) {
            auto& [rank, rev] = *it;
            if (rev > job.getRevision()) {
                ++it;
                continue;
            }
            if (job.getJobTree().hasLeftChild() && job.getJobTree().getLeftChildNodeRank() == rank) {
                // Left child
                sendRevisionDescription(id, rev, rank);
            } else if (job.getJobTree().hasRightChild() && job.getJobTree().getRightChildNodeRank() == rank) {
                // Right child
                sendRevisionDescription(id, rev, rank);
            } // else: obsolete request
            // Remove processed request
            it = waitingRankRevPairs.erase(it);
        }
    }

    // Job communication (e.g. clause sharing)
    job.communicate();
}

void Worker::publishAndResetSysState() {

    if (_world_rank == 0) {
        const auto& result = _sys_state.getGlobal();
        int numDesires = result[SYSSTATE_NUMDESIRES];
        int numFulfilledDesires = result[SYSSTATE_NUMFULFILLEDDESIRES];
        float ratioFulfilled = numDesires <= 0 ? 0 : (float)numFulfilledDesires / numDesires;
        float latency = numFulfilledDesires <= 0 ? 0 : result[SYSSTATE_SUMDESIRELATENCIES] / numFulfilledDesires;

        LOG(V2_INFO, "sysstate busyratio=%.3f cmtdratio=%.3f jobs=%i globmem=%.2fGB newreqs=%i hops=%i\n", 
                    result[SYSSTATE_BUSYRATIO]/MyMpi::size(_comm), result[SYSSTATE_COMMITTEDRATIO]/MyMpi::size(_comm), 
                    (int)result[SYSSTATE_NUMJOBS], result[SYSSTATE_GLOBALMEM], (int)result[SYSSTATE_SPAWNEDREQUESTS], 
                    (int)result[SYSSTATE_NUMHOPS]);
    }
    
    if (!_job_db.isBusyOrCommitted()) {
        LOG(V4_VVER, "I am idle\n");
    }

    // Reset fields which are added to incrementally
    _sys_state.setLocal(SYSSTATE_NUMHOPS, 0);
    _sys_state.setLocal(SYSSTATE_SPAWNEDREQUESTS, 0);
    _sys_state.setLocal(SYSSTATE_NUMDESIRES, 0);
    _sys_state.setLocal(SYSSTATE_NUMFULFILLEDDESIRES, 0);
    _sys_state.setLocal(SYSSTATE_SUMDESIRELATENCIES, 0);
}

void Worker::handleNotifyJobAborting(MessageHandle& handle) {

    int jobId = Serializable::get<int>(handle.getRecvData());
    if (!_job_db.has(jobId)) return;

    LOG(V3_VERB, "Acknowledge #%i aborting\n", jobId);
    auto& job = _job_db.get(jobId);    
    if (job.getJobTree().isRoot()) {
        // Forward information on aborted job to client
        MyMpi::isend(job.getJobTree().getParentNodeRank(), 
            MSG_NOTIFY_CLIENT_JOB_ABORTING, handle.moveRecvData());
    }

    if (job.isIncremental()) {
        interruptJob(jobId, /*terminate=*/false, /*reckless=*/false);
    } else {
        interruptJob(jobId, /*terminate=*/true, /*reckless=*/true);
    }
}

void Worker::handleAnswerAdoptionOffer(MessageHandle& handle) {

    IntVec vec = Serializable::get<IntVec>(handle.getRecvData());
    int jobId = vec[0];
    int requestedNodeIndex = vec[1];
    bool accepted = vec[2] == 1;

    // Retrieve according job commitment
    if (!_job_db.hasCommitment(jobId)) {
        LOG(V4_VVER, "Job commitment for #%i not present despite adoption accept msg\n", jobId);
        return;
    }
    const JobRequest& req = _job_db.getCommitment(jobId);

    if (req.requestedNodeIndex != requestedNodeIndex || req.requestingNodeRank != handle.source) {
        // Adoption offer answer from invalid rank and/or index
        LOG_ADD_SRC(V4_VVER, "Ignore invalid adoption offer answer concerning #%i:%i\n", 
            handle.source, jobId, requestedNodeIndex);
        return;
    }

    // Retrieve job
    assert(_job_db.has(jobId));
    Job &job = _job_db.get(jobId);

    if (accepted) {
        // Adoption offer accepted
    
        // Check and apply (if possible) the job's current volume
        initiateVolumeUpdate(req.jobId);
        if (!job.hasCommitment()) {
            // Job shrunk: Commitment cancelled, abort job adoption
            return;
        }

        job.setDesiredRevision(req.revision);
        if (!job.hasDescription() || job.getRevision() < req.revision) {
            // Transfer of at least one revision is required
            int requestedRevision = job.hasDescription() ? job.getRevision()+1 : 0;
            MyMpi::isend(handle.source, MSG_QUERY_JOB_DESCRIPTION, IntPair(jobId, requestedRevision));
        }
        if (job.hasDescription()) {
            // At least the initial description is present: Begin to execute job
            _job_db.uncommit(req.jobId);
            if (job.getState() == SUSPENDED) {
                _job_db.reactivate(req, handle.source);
            } else {
                _job_db.execute(req.jobId, handle.source);
            }
        }
        
    } else {
        // Rejected
        LOG_ADD_SRC(V4_VVER, "Rejected to become %s : uncommitting", handle.source, job.toStr());
        _job_db.uncommit(req.jobId);
        _job_db.unregisterJobFromBalancer(req.jobId);
        _job_db.suspendScheduler(job);
    }
}

void Worker::handleQueryJobDescription(MessageHandle& handle) {
    IntPair pair = Serializable::get<IntPair>(handle.getRecvData());
    int jobId = pair.first;
    int revision = pair.second;

    if (!_job_db.has(jobId)) return;
    Job& job = _job_db.get(jobId);

    if (job.getRevision() >= revision) {
        sendRevisionDescription(jobId, revision, handle.source);
    } else {
        // This revision is not present yet: Defer this query
        // and send the job description upon receiving it
        job.addChildWaitingForRevision(handle.source, revision);
        return;
    }
}

void Worker::sendRevisionDescription(int jobId, int revision, int dest) {
    // Retrieve and send concerned job description
    auto& job = _job_db.get(jobId);
    const auto& descPtr = job.getSerializedDescription(revision);
    assert(descPtr->size() == job.getDescription().getTransferSize(revision) 
        || LOG_RETURN_FALSE("%i != %i\n", descPtr->size(), job.getDescription().getTransferSize(revision)));
    int sendId = MyMpi::isend(dest, MSG_SEND_JOB_DESCRIPTION, descPtr);
    LOG_ADD_DEST(V4_VVER, "Sent job desc. of %s rev. %i, size %lu, id=%i", dest, 
            job.toStr(), revision, descPtr->size(), sendId);
    job.getJobTree().addSendHandle(dest, sendId);
    _send_id_to_job_id[sendId] = jobId;
}

void Worker::handleRejectOneshot(MessageHandle& handle) {
    OneshotJobRequestRejection rej = Serializable::get<OneshotJobRequestRejection>(handle.getRecvData());
    JobRequest& req = rej.request;
    LOG_ADD_SRC(V5_DEBG, "%s rejected by dormant child", handle.source, 
            _job_db.toStr(req.jobId, req.requestedNodeIndex).c_str());

    if (!_job_db.has(req.jobId)) return;

    Job& job = _job_db.get(req.jobId);
    if (_params.reactivationScheduling() && _job_db.hasScheduler(req.jobId, job.getIndex())) {
        bool hasChild = req.requestedNodeIndex == job.getJobTree().getLeftChildIndex() ?
            job.getJobTree().hasLeftChild() : job.getJobTree().hasRightChild();
        _job_db.getScheduler(req.jobId, job.getIndex()).handleRejectReactivation(handle.source, req.balancingEpoch, 
            req.requestedNodeIndex, !rej.isChildStillDormant, hasChild);
        return;
    }

    if (_job_db.isAdoptionOfferObsolete(req)) return;

    if (!rej.isChildStillDormant) {
        job.getJobTree().removeDormantChild(handle.source);
    }

    bool doNormalHopping = false;
    if (req.numHops > std::max(_params.jobCacheSize(), 2)) {
        // Oneshot node finding exceeded
        doNormalHopping = true;
    } else {
        // Attempt another oneshot request
        // Get dormant children without the node that just declined
        int rank = job.getJobTree().getRankOfNextDormantChild();
        if (rank < 0 || rank == handle.source) {
            // No fitting dormant children left
            doNormalHopping = true;
        } else {
            // Pick a dormant child, forward request
            req.numHops++;
            _sys_state.addLocal(SYSSTATE_NUMHOPS, 1);
            MyMpi::isend(rank, MSG_REQUEST_NODE_ONESHOT, req);
            LOG_ADD_DEST(V4_VVER, "%s : query dormant child", rank, job.toStr());
            _sys_state.addLocal(SYSSTATE_SPAWNEDREQUESTS, 1);
        }
    }

    if (doNormalHopping) {
        LOG(V4_VVER, "%s : switch to normal hops\n", job.toStr());
        req.numHops = -1;
        bounceJobRequest(req, handle.source);
    }
}

void Worker::handleRequestNode(MessageHandle& handle, JobDatabase::JobRequestMode mode) {

    JobRequest req = Serializable::get<JobRequest>(handle.getRecvData());

    // Discard request if it has become obsolete
    if (_job_db.isRequestObsolete(req)) {
        LOG_ADD_SRC(V3_VERB, "DISCARD %s mode=%i", handle.source, 
                req.toStr().c_str(), mode);
        if (_params.hopsUntilCollectiveAssignment() >= 0) _coll_assign.setStatusDirty();
        return;
    }

    // Root request for the first revision of a new job?
    if (req.requestedNodeIndex == 0 && req.numHops == 0 && req.revision == 0) {
        // Probe balancer for a free spot.
        _job_db.addRootRequest(std::move(req));
        return;
    }

    if (req.balancingEpoch > _job_db.getGlobalBalancingEpoch()) {
        // Job request is "from the future": defer it until it is from the present
        LOG(V4_VVER, "Defer future req. %s\n", req.toStr().c_str());
        _job_db.addFutureRequestMessage(req.balancingEpoch, std::move(handle));
        return;
    }

    // Explicit rejoin request from reactivation-based scheduling?
    if (_params.reactivationScheduling() && mode == JobDatabase::TARGETED_REJOIN) {
        // Mark job as having been notified of the current scheduling and that it is not further needed.
        if (_job_db.has(req.jobId)) _job_db.get(req.jobId).getJobTree().stopWaitingForReactivation(req.balancingEpoch);
        if (_params.hopsUntilCollectiveAssignment() >= 0) _coll_assign.setStatusDirty();
    }

    tryAdoptRequest(req, handle.source, mode);
}

void Worker::tryAdoptRequest(JobRequest& req, int source, JobDatabase::JobRequestMode mode) {

    // Decide whether to adopt the job.
    JobDatabase::AdoptionResult adoptionResult = JobDatabase::ADOPT_FROM_IDLE;
    int removedJob;
    if (_params.reactivationScheduling() && mode != JobDatabase::TARGETED_REJOIN 
            && _job_db.hasInactiveJobsWaitingForReactivation() && req.requestedNodeIndex > 0) {
        // In reactivation-based scheduling, block incoming requests if you are still waiting
        // for a notification from some job of which you have an inactive job node.
        // Does not apply for targeted requests!
        adoptionResult = JobDatabase::REJECT;
    } else {
        adoptionResult = _job_db.tryAdopt(req, mode, source, removedJob);
    }

    // Do I adopt the job?
    if (adoptionResult == JobDatabase::ADOPT_FROM_IDLE || adoptionResult == JobDatabase::ADOPT_REPLACE_CURRENT) {

        // Replaced the current job
        if (adoptionResult == JobDatabase::ADOPT_REPLACE_CURRENT) {
            Job& job = _job_db.get(removedJob);
            MyMpi::isend(job.getJobTree().getParentNodeRank(), MSG_NOTIFY_NODE_LEAVING_JOB, 
                IntVec({job.getId(), job.getIndex(), job.getJobTree().getRootNodeRank()}));
        }

        // Adoption takes place
        std::string jobstr = _job_db.toStr(req.jobId, req.requestedNodeIndex);
        LOG_ADD_SRC(V3_VERB, "ADOPT %s mode=%i", source, req.toStr().c_str(), mode);
        assert(!_job_db.isBusyOrCommitted() || LOG_RETURN_FALSE("Adopting a job, but not idle!\n"));

        // Commit on the job, send a request to the parent
        if (!_job_db.has(req.jobId)) {
            // Job is not known yet: create instance
<<<<<<< HEAD
            Job& job = _job_db.createJob(MyMpi::size(_comm), _world_rank, req.jobId, req.application);
            job.setPublishResultCallback([this](JobResult&& result) {
                auto key = std::pair<int, int>(result.id, result.revision);
                _pending_results[key] = std::move(result);
            });
=======
            Job& job = _job_db.createJob(MyMpi::size(_comm), _world_rank, req.jobId, req.applicationId, req.incremental);
>>>>>>> b16a5487
        }
        _job_db.commit(req);
        if (_params.reactivationScheduling()) {
            _job_db.initScheduler(req, [this](const JobRequest& req, int tag, bool left, int dest) {
                sendJobRequest(req, tag, left, dest);
            });
        }
        MyMpi::isend(req.requestingNodeRank, 
            req.requestedNodeIndex == 0 ? MSG_OFFER_ADOPTION_OF_ROOT : MSG_OFFER_ADOPTION,
            req);

    } else if (adoptionResult == JobDatabase::REJECT) {
        
        // Job request was rejected
        if (req.requestedNodeIndex == 0 && _job_db.has(req.jobId) && _job_db.get(req.jobId).getJobTree().isRoot()) {
            // I have the dormant root of this request, but cannot adopt right now:
            // defer until I can (e.g., until a made commitment can be broken)
            LOG(V4_VVER, "Defer pending root reactivation %s\n", req.toStr().c_str());
            _job_db.setPendingRootReactivationRequest(std::move(req));
        } else if (mode == JobDatabase::TARGETED_REJOIN) {
            // Send explicit rejection message
            OneshotJobRequestRejection rej(req, _job_db.hasDormantJob(req.jobId));
            LOG_ADD_DEST(V5_DEBG, "REJECT %s myepoch=%i", source, 
                        req.toStr().c_str(), _job_db.getGlobalBalancingEpoch());
            MyMpi::isend(source, MSG_REJECT_ONESHOT, rej);
        } else if (mode == JobDatabase::NORMAL) {
            // Continue job finding procedure somewhere else
            bounceJobRequest(req, source);
        }
    }
}

void Worker::handleIncrementalJobFinished(MessageHandle& handle) {
    int jobId = Serializable::get<int>(handle.getRecvData());
    if (_job_db.has(jobId)) {
        LOG(V3_VERB, "Incremental job %s done\n", _job_db.get(jobId).toStr());
        interruptJob(Serializable::get<int>(handle.getRecvData()), /*terminate=*/true, /*reckless=*/false);
    }
}

void Worker::handleInterrupt(MessageHandle& handle) {
    interruptJob(Serializable::get<int>(handle.getRecvData()), /*terminate=*/false, /*reckless=*/false);
}

void Worker::handleSendApplicationMessage(MessageHandle& handle) {

    // Deserialize job-specific message
    JobMessage msg = Serializable::get<JobMessage>(handle.getRecvData());

    int jobId = msg.jobId;
    if (!_job_db.has(jobId)) {
        LOG(V1_WARN, "[WARN] Job message from unknown job #%i\n", jobId);
        if (!msg.returnedToSender) {
            msg.returnedToSender = true;
            MyMpi::isend(handle.source, handle.tag, msg);
        }
        return;
    }

    // Give message to corresponding job
    Job& job = _job_db.get(jobId);
    job.communicate(handle.source, handle.tag, msg);
}

void Worker::handleOfferAdoption(MessageHandle& handle) {

    JobRequest req = Serializable::get<JobRequest>(handle.getRecvData());
    LOG_ADD_SRC(V4_VVER, "Adoption offer for %s", handle.source, 
                    _job_db.toStr(req.jobId, req.requestedNodeIndex).c_str());

    bool reject = false;
    if (!_job_db.has(req.jobId)) {
        // Job is not present, so I cannot become a parent!
        reject = true;

    } else {
        // Retrieve concerned job
        Job &job = _job_db.get(req.jobId);

        // Adoption offer is obsolete if it's internally obsolete or the job's scheduler declines it
        bool obsolete = _job_db.isAdoptionOfferObsolete(req);
        if (!obsolete) obsolete = _params.reactivationScheduling() 
            && _job_db.hasScheduler(job.getId(), job.getIndex()) 
            && !_job_db.getScheduler(job.getId(), job.getIndex()).acceptsChild(req.requestedNodeIndex);

        // Check if node should be adopted or rejected
        if (obsolete) {
            // Obsolete request
            LOG_ADD_SRC(V3_VERB, "REJECT %s", handle.source, req.toStr().c_str());
            reject = true;

        } else {
            // Adopt the job.
            // Child will start / resume its job solvers.
            // Mark new node as one of the node's children
            auto relative = job.getJobTree().setChild(handle.source, req.requestedNodeIndex);
            if (relative == JobTree::TreeRelative::NONE) assert(req.requestedNodeIndex == 0);
        }
    }

    // Answer the adoption offer
    MyMpi::isend(handle.source, MSG_ANSWER_ADOPTION_OFFER, 
        IntVec({req.jobId, req.requestedNodeIndex, reject ? 0 : 1}));

    // Triggers for reactivation-based scheduling
    if (_params.reactivationScheduling()) {
        
        // Retrieve local job scheduler if present
        if (!_job_db.has(req.jobId)) return;
        Job& job = _job_db.get(req.jobId);
        if (!_job_db.hasScheduler(req.jobId, job.getIndex())) return;
        auto& scheduler = _job_db.getScheduler(req.jobId, job.getIndex());

        if (!reject) {
            // Adoption accepted
            scheduler.handleChildJoining(handle.source, req.balancingEpoch, req.requestedNodeIndex);
        } else {
            // Adoption declined
            bool hasChild = req.requestedNodeIndex == job.getJobTree().getLeftChildIndex() ?
                job.getJobTree().hasLeftChild() : job.getJobTree().hasRightChild();
            scheduler.handleRejectReactivation(handle.source, req.balancingEpoch, 
                req.requestedNodeIndex, /*lost=*/false, hasChild);
        }
    }
}

void Worker::handleQueryJobResult(MessageHandle& handle) {

    // Receive acknowledgement that the client received the advertised result size
    // and wishes to receive the full job result
    JobStatistics stats; stats.deserialize(handle.getRecvData());
    int jobId = stats.jobId;
    auto key = std::pair<int, int>(jobId, stats.revision);
    LOG_ADD_DEST(V3_VERB, "Send result of #%i rev. %i to client", handle.source, jobId, stats.revision);
    assert(_pending_results.count(key));
    JobResult& result = _pending_results.at(key);
    assert(result.id == jobId);
    result.updateSerialization();
    MyMpi::isend(handle.source, MSG_SEND_JOB_RESULT, result.moveSerialization());
    _pending_results.erase(key);
}

void Worker::handleQueryVolume(MessageHandle& handle) {

    IntVec payload = Serializable::get<IntVec>(handle.getRecvData());
    int jobId = payload[0];

    // Unknown job? -- ignore.
    if (!_job_db.has(jobId)) return;

    Job& job = _job_db.get(jobId);
    int volume = job.getVolume();
    
    // Volume is unknown right now? Query parent recursively. 
    // (Answer will flood back to the entire subtree)
    if (job.getState() == ACTIVE && volume == 0) {
        assert(!job.getJobTree().isRoot());
        MyMpi::isendCopy(job.getJobTree().getParentNodeRank(), MSG_QUERY_VOLUME, handle.getRecvData());
        return;
    }

    // Send response
    IntVec response({jobId, volume, _job_db.getGlobalBalancingEpoch()});
    LOG_ADD_DEST(V4_VVER, "Answer #%i volume query with v=%i", handle.source, jobId, volume);
    MyMpi::isend(handle.source, MSG_NOTIFY_VOLUME_UPDATE, response);
}

void Worker::handleNotifyResultObsolete(MessageHandle& handle) {
    IntVec res = Serializable::get<IntVec>(handle.getRecvData());
    int jobId = res[0];
    int revision = res[1];
    LOG_ADD_SRC(V4_VVER, "job result for #%i rev. %i unwanted", handle.source, jobId, revision);
    _pending_results.erase(std::pair<int, int>(jobId, revision));
}

void Worker::handleSendJobDescription(MessageHandle& handle) {
    const auto& data = handle.getRecvData();
    int jobId = data.size() >= sizeof(int) ? Serializable::get<int>(data) : -1;
    LOG_ADD_SRC(V4_VVER, "Got desc. of size %i for job #%i", handle.source, data.size(), jobId);
    if (jobId == -1 || !_job_db.has(jobId)) {
        if (_job_db.hasCommitment(jobId)) {
            _job_db.uncommit(jobId);
            _job_db.unregisterJobFromBalancer(jobId);
            if (_job_db.has(jobId)) _job_db.suspendScheduler(_job_db.get(jobId));
        }
        return;
    }

    // Append revision description to job
    auto& job = _job_db.get(jobId);
    auto dataPtr = std::shared_ptr<std::vector<uint8_t>>(
        new std::vector<uint8_t>(handle.moveRecvData())
    );
    bool valid = _job_db.appendRevision(jobId, dataPtr, handle.source);
    if (!valid) {
        // Need to clean up shared pointer concurrently 
        // because it might take too much time in the main thread
        ProcessWideThreadPool::get().addTask([sharedPtr = std::move(dataPtr)]() mutable {
            sharedPtr.reset();
        });
        return;
    }

    // If job has not started yet, execute it now
    if (_job_db.hasCommitment(jobId)) {
        {
            const auto& req = _job_db.getCommitment(jobId);
            job.setDesiredRevision(req.revision);
            _job_db.uncommit(jobId);
        }
        _job_db.execute(jobId, handle.source);
        initiateVolumeUpdate(jobId);
    }
    
    // Job inactive?
    if (job.getState() != ACTIVE) return;

    // Arrived at final revision?
    if (_job_db.get(jobId).getRevision() < _job_db.get(jobId).getDesiredRevision()) {
        // No: Query next revision
        MyMpi::isend(handle.source, MSG_QUERY_JOB_DESCRIPTION, IntPair(jobId, _job_db.get(jobId).getRevision()+1));
    }
}

void Worker::handleNotifyJobTerminating(MessageHandle& handle) {
    interruptJob(Serializable::get<int>(handle.getRecvData()), /*terminate=*/true, /*reckless=*/false);
}

void Worker::handleNotifyVolumeUpdate(MessageHandle& handle) {
    IntVec recv = Serializable::get<IntVec>(handle.getRecvData());
    int jobId = recv[0];
    int volume = recv[1];
    int balancingEpoch = recv[2];
    if (!_job_db.has(jobId)) {
        LOG(V1_WARN, "[WARN] Volume update for unknown #%i\n", jobId);
        return;
    }

    // Update volume assignment in job instance (and its children)
    updateVolume(jobId, volume, balancingEpoch, 0);
}

void Worker::handleNotifyNodeLeavingJob(MessageHandle& handle) {

    // Retrieve job
    IntVec recv = Serializable::get<IntVec>(handle.getRecvData());
    int jobId = recv.data[0];
    int index = recv.data[1];
    int rootRank = recv.data[2];

    if (!_job_db.has(jobId)) {
        MyMpi::isend(rootRank, MSG_NOTIFY_NODE_LEAVING_JOB, handle.moveRecvData());
        return;
    }
    Job& job = _job_db.get(jobId);

    // Prune away the respective child if necessary
    auto pruned = job.getJobTree().prune(handle.source, index);

    // If necessary, find replacement
    if (pruned != JobTree::TreeRelative::NONE && index < job.getVolume()) {
        LOG(V4_VVER, "%s : look for replacement for %s\n", job.toStr(), _job_db.toStr(jobId, index).c_str());
        spawnJobRequest(jobId, pruned==JobTree::LEFT_CHILD, _job_db.getGlobalBalancingEpoch());
    }

    // Initiate communication if the job now became willing to communicate
    job.communicate();
}

void Worker::handleNotifyResultFound(MessageHandle& handle) {

    // Retrieve job
    IntVec res = Serializable::get<IntVec>(handle.getRecvData());
    int jobId = res[0];
    int revision = res[1];
    int successfulRank = res[2];

    // Is the job result invalid or obsolete?
    bool obsolete = false;
    if (!_job_db.has(jobId) || !_job_db.get(jobId).getJobTree().isRoot()) {
        obsolete = true;
        LOG(V1_WARN, "[WARN] Invalid adressee for job result of #%i\n", jobId);
    }
    if (obsolete) {
        MyMpi::isendCopy(successfulRank, MSG_NOTIFY_RESULT_OBSOLETE, handle.getRecvData());
        return;
    }
    
    LOG_ADD_SRC(V3_VERB, "#%i rev. %i solved", successfulRank, jobId, revision);

    // Notify client
    sendJobDoneWithStatsToClient(jobId, revision, successfulRank);

    // Terminate job and propagate termination message
    if (_job_db.get(jobId).getDescription().isIncremental()) {
        //handleInterrupt(handle); // TODO
    } else {
        handleNotifyJobTerminating(handle);
    }
}

void Worker::handleSchedReleaseFromWaiting(MessageHandle& handle) {

    IntVec vec = Serializable::get<IntVec>(handle.getRecvData());
    int jobId = vec[0];
    int index = vec[1];
    int epoch = vec[2];
    if (_job_db.has(jobId) && 
            (_job_db.get(jobId).getState() != INACTIVE || _job_db.get(jobId).hasCommitment())) {
        // Job present: release this worker from waiting for that job
        _job_db.get(jobId).getJobTree().stopWaitingForReactivation(epoch);
        if (_params.hopsUntilCollectiveAssignment() >= 0) _coll_assign.setStatusDirty();
    } else {
        // Job not present any more: Let sender know
        MyMpi::isend(handle.source, MSG_SCHED_NODE_FREED, IntVec({jobId, _world_rank, index, epoch}));
    }
}

void Worker::handleSchedNodeFreed(MessageHandle& handle) {

    IntVec vec = Serializable::get<IntVec>(handle.getRecvData());
    int jobId = vec[0];
    int rank = vec[1];
    int index = vec[2];
    int epoch = vec[3];
    // If an active job scheduler is present, erase the freed node from local inactive nodes
    // (may not always succeed if the job has shrunk in the meantime, but is not essential for correctness)
    if (_job_db.hasScheduler(jobId, index)) {
        _job_db.getScheduler(jobId, index).handleNodeFreed(rank, epoch, index);
    }
}

void Worker::bounceJobRequest(JobRequest& request, int senderRank) {

    // Increment #hops
    request.numHops++;
    int num = request.numHops;
    _sys_state.addLocal(SYSSTATE_NUMHOPS, 1);

    // Show warning if #hops is a large power of two
    if ((num >= 512) && ((num & (num - 1)) == 0)) {
        LOG(V1_WARN, "[WARN] %s\n", request.toStr().c_str());
    }

    // If hopped enough for collective assignment to be enabled
    // and if either reactivation scheduling is employed or the requested node is non-root
    if (_params.hopsUntilCollectiveAssignment() >= 0 && num >= _params.hopsUntilCollectiveAssignment()
        && (_params.reactivationScheduling() || request.requestedNodeIndex > 0)) {
        _coll_assign.addJobRequest(request);
        return;
    }

    int nextRank;
    if (_params.derandomize()) {
        // Get random choice from bounce alternatives
        nextRank = getWeightedRandomNeighbor();
        if (_hop_destinations.size() > 2) {
            // ... if possible while skipping the requesting node and the sender
            while (nextRank == request.requestingNodeRank || nextRank == senderRank) {
                nextRank = getWeightedRandomNeighbor();
            }
        }
    } else {
        // Generate pseudorandom permutation of this request
        int n = MyMpi::size(_comm);
        AdjustablePermutation perm(n, 3 * request.jobId + 7 * request.requestedNodeIndex + 11 * request.requestingNodeRank);
        // Fetch next index of permutation based on number of hops
        int permIdx = request.numHops % n;
        nextRank = perm.get(permIdx);
        if (n > 3) {
            // ... if possible while skipping yourself, the requesting node, and the sender
            while (nextRank == _world_rank || nextRank == request.requestingNodeRank || nextRank == senderRank) {
                permIdx = (permIdx+1) % n;
                nextRank = perm.get(permIdx);
            }
        }
    }

    // Send request to "next" worker node
    LOG_ADD_DEST(V5_DEBG, "Hop %s", nextRank, _job_db.toStr(request.jobId, request.requestedNodeIndex).c_str());
    MyMpi::isend(nextRank, MSG_REQUEST_NODE, request);
}

void Worker::initiateVolumeUpdate(int jobId) {

    auto& job = _job_db.get(jobId);
    
    if (_params.explicitVolumeUpdates()) {
        // Volume updates are propagated explicitly
        if (job.getJobTree().isRoot()) {
            // Root worker: update volume (to trigger growth if desired)
            if (job.getVolume() > 1) updateVolume(jobId, job.getVolume(), _job_db.getGlobalBalancingEpoch(), 0);
        } else {
            // Non-root worker: query parent for the volume of this job
            IntVec payload({jobId});
            MyMpi::isend(job.getJobTree().getParentNodeRank(), MSG_QUERY_VOLUME, payload);
        }
    } else {
        // Volume updates are recognized by each job node independently
        if (_job_db.getGlobalBalancingEpoch() < job.getBalancingEpochOfLastCommitment()) {
            // Balancing epoch which caused this job node is not present yet
            return;
        }
        // Apply current volume
        if (_job_db.hasVolume(jobId)) {
            updateVolume(jobId, _job_db.getVolume(jobId), _job_db.getGlobalBalancingEpoch(), 0);
        }
    }
}

void Worker::updateVolume(int jobId, int volume, int balancingEpoch, float eventLatency) {

    // If the job is not in the database, there might be a root request to activate 
    if (!_job_db.has(jobId)) {
        activateRootRequest(jobId);
        return;
    }

    Job &job = _job_db.get(jobId);
    int thisIndex = job.getIndex();
    int prevVolume = job.getVolume();
    auto& tree = job.getJobTree();

    // Print out volume update with a certain verbosity
#define LOG_VOL_UPDATE(verb) LOG(verb, "%s : update v=%i epoch=%i lastreqsepoch=%i evlat=%.5f\n", \
job.toStr(), volume, balancingEpoch, tree.getBalancingEpochOfLastRequests(), eventLatency);
    if (job.getState() == ACTIVE && prevVolume != volume && thisIndex == 0) {
        LOG_VOL_UPDATE(V3_VERB)
    } else if (job.getState() == ACTIVE) {
        LOG_VOL_UPDATE(V4_VVER)
    } else {
        LOG_VOL_UPDATE(V5_DEBG)
    }
#undef LOG_VOL_UPDATE

    // Apply volume update to local job structure
    job.updateVolumeAndUsedCpu(volume);
    tree.stopWaitingForReactivation(balancingEpoch-1);
    
    if (job.getState() == ACTIVE || job.hasCommitment()) {

        if (_params.hopsUntilCollectiveAssignment() >= 0) _coll_assign.setStatusDirty();

        // Root of a job updated for the 1st time
        if (tree.isRoot()) {
            if (tree.getBalancingEpochOfLastRequests() == -1) {
                // Job's volume is updated for the first time
                job.setTimeOfFirstVolumeUpdate(Timer::elapsedSeconds());
            }
        }
        
        // Apply volume update to the job's local scheduler
        if (_params.reactivationScheduling() && _job_db.hasScheduler(jobId, job.getIndex()))
            _job_db.getScheduler(jobId, job.getIndex()).updateBalancing(balancingEpoch, volume, 
                tree.hasLeftChild(), tree.hasRightChild());

        // Handle child relationships with respect to the new volume
        propagateVolumeUpdate(job, volume, balancingEpoch);

        // Update balancing epoch
        tree.setBalancingEpochOfLastRequests(balancingEpoch);
        
        // Shrink (and pause solving) yourself, if necessary
        if (thisIndex > 0 && thisIndex >= volume) {
            LOG(V3_VERB, "%s shrinking\n", job.toStr());
            if (job.getState() == ACTIVE) {
                _job_db.suspend(jobId);
            } else {
                _job_db.uncommit(jobId);
                _job_db.unregisterJobFromBalancer(jobId);
                _job_db.suspendScheduler(job);
            }
            if (!_params.reactivationScheduling()) {
                // Send explicit leaving message if not doing reactivation-based scheduling
                MyMpi::isend(tree.getParentNodeRank(), MSG_NOTIFY_NODE_LEAVING_JOB, 
                    IntVec({jobId, thisIndex, tree.getRootNodeRank()}));
            }
        }

    } else if (job.getState() == SUSPENDED) {
        
        bool wasWaiting = tree.isWaitingForReactivation();
        // If the volume WAS and IS larger than my index and I WAS waiting,
        // then I will KEEP waiting.
        if (job.getIndex() < prevVolume && job.getIndex() < volume && wasWaiting) {
            tree.setWaitingForReactivation(balancingEpoch);
        }
        // If the volume WASN'T but now IS larger than my index,
        // then I will START waiting
        if (job.getIndex() >= prevVolume && job.getIndex() < volume) {
            tree.setWaitingForReactivation(balancingEpoch);
        }
    }
}

void Worker::activateRootRequest(int jobId) {
    auto optReq = _job_db.getRootRequest(jobId);
    if (!optReq.has_value()) return;
    LOG(V3_VERB, "Activate %s\n", optReq.value().toStr().c_str());
    bounceJobRequest(optReq.value(), optReq.value().requestingNodeRank);
}

void Worker::propagateVolumeUpdate(Job& job, int volume, int balancingEpoch) {

    // Prepare volume update to propagate down the job tree
    int jobId = job.getId();
    int thisIndex = job.getIndex();
    auto& tree = job.getJobTree();
    IntVec payload{jobId, volume, balancingEpoch};

    // For each potential child (left, right):
    bool has[2] = {tree.hasLeftChild(), tree.hasRightChild()};
    int indices[2] = {tree.getLeftChildIndex(), tree.getRightChildIndex()};
    int ranks[2] = {-1, -1};
    for (int i = 0; i < 2; i++) {
        int nextIndex = indices[i];
        if (has[i]) {
            ranks[i] = i == 0 ? tree.getLeftChildNodeRank() : tree.getRightChildNodeRank();
            if (_params.explicitVolumeUpdates()) {
                // Propagate volume update
                MyMpi::isend(ranks[i], MSG_NOTIFY_VOLUME_UPDATE, payload);
            }
            if (_params.reactivationScheduling() && nextIndex >= volume) {
                // Child leaves
                tree.prune(ranks[i], nextIndex);
            }
        } else if (nextIndex < volume 
                && tree.getBalancingEpochOfLastRequests() < balancingEpoch) {
            if (_job_db.hasDormantRoot()) {
                // Becoming an inner node is not acceptable
                // because then the dormant root cannot be restarted seamlessly
                LOG(V4_VVER, "%s cannot grow due to dormant root\n", job.toStr());
                if (job.getState() == ACTIVE) {
                    _job_db.suspend(jobId);
                } else {
                    _job_db.uncommit(jobId);
                    _job_db.unregisterJobFromBalancer(jobId);
                    _job_db.suspendScheduler(job);
                }
                MyMpi::isend(tree.getParentNodeRank(), 
                    MSG_NOTIFY_NODE_LEAVING_JOB, IntVec({jobId, thisIndex, tree.getRootNodeRank()}));
                break;
            }
            if (!_params.reactivationScheduling()) {
                // Try to grow immediately
                spawnJobRequest(jobId, i==0, balancingEpoch);
            }
        } else {
            // Job does not want to grow - any more (?) - so unset any previous desire
            if (i == 0) tree.unsetDesireLeft();
            else tree.unsetDesireRight();
        }
    }
}

void Worker::spawnJobRequest(int jobId, bool left, int balancingEpoch) {

    Job& job = _job_db.get(jobId);
    
    int index = left ? job.getJobTree().getLeftChildIndex() : job.getJobTree().getRightChildIndex();
    if (_params.monoFilename.isSet()) job.getJobTree().updateJobNode(index, index);

    JobRequest req(jobId, job.getApplicationId(), job.getJobTree().getRootNodeRank(), 
            _world_rank, index, Timer::elapsedSeconds(), balancingEpoch, 0, job.isIncremental());
    req.revision = job.getDesiredRevision();
    int tag = MSG_REQUEST_NODE;    

    sendJobRequest(req, tag, left, -1);
}

void Worker::sendJobRequest(const JobRequest& req, int tag, bool left, int dest) {

    auto& job = _job_db.get(req.jobId);

    if (dest == -1) {
        int nextNodeRank = job.getJobTree().getRankOfNextDormantChild(); 
        if (nextNodeRank < 0) {
            tag = MSG_REQUEST_NODE;
            nextNodeRank = left ? job.getJobTree().getLeftChildNodeRank() : job.getJobTree().getRightChildNodeRank();
        }
        dest = nextNodeRank;
    }

    LOG_ADD_DEST(V3_VERB, "%s growing: %s", dest, job.toStr(), req.toStr().c_str());
    
    MyMpi::isend(dest, tag, req);
    
    _sys_state.addLocal(SYSSTATE_SPAWNEDREQUESTS, 1);
    if (left) job.getJobTree().setDesireLeft(Timer::elapsedSeconds());
    else job.getJobTree().setDesireRight(Timer::elapsedSeconds());
}

void Worker::interruptJob(int jobId, bool terminate, bool reckless) {

    if (!_job_db.has(jobId)) return;
    Job& job = _job_db.get(jobId);

    // Ignore if this job node is already in the goal state
    // (also implying that it already forwarded such a request downwards if necessary)
    if (!terminate && !job.hasCommitment() && (job.getState() == SUSPENDED || job.getState() == INACTIVE)) 
        return;

    // Propagate message down the job tree
    int msgTag;
    if (terminate && reckless) msgTag = MSG_NOTIFY_JOB_ABORTING;
    else if (terminate) msgTag = MSG_NOTIFY_JOB_TERMINATING;
    else msgTag = MSG_INTERRUPT;
    if (job.getJobTree().hasLeftChild()) {
        MyMpi::isend(job.getJobTree().getLeftChildNodeRank(), msgTag, IntVec({jobId}));
        LOG_ADD_DEST(V4_VVER, "Propagate interruption of %s ...", job.getJobTree().getLeftChildNodeRank(), job.toStr());
    }
    if (job.getJobTree().hasRightChild()) {
        MyMpi::isend(job.getJobTree().getRightChildNodeRank(), msgTag, IntVec({jobId}));
        LOG_ADD_DEST(V4_VVER, "Propagate interruption of %s ...", job.getJobTree().getRightChildNodeRank(), job.toStr());
    }
    for (auto childRank : job.getJobTree().getPastChildren()) {
        MyMpi::isend(childRank, msgTag, IntVec({jobId}));
        LOG_ADD_DEST(V4_VVER, "Propagate interruption of %s (past child) ...", childRank, job.toStr());
    }
    if (terminate) job.getJobTree().getPastChildren().clear();

    // Uncommit job if committed
    if (job.hasCommitment()) {
        _job_db.uncommit(jobId);
        _job_db.unregisterJobFromBalancer(jobId);
        _job_db.suspendScheduler(job);
    }

    // Suspend or terminate the job
    if (terminate) _job_db.terminate(jobId);
    else if (job.getState() == ACTIVE) _job_db.suspend(jobId);
}

void Worker::sendJobDoneWithStatsToClient(int jobId, int revision, int successfulRank) {
    auto& job = _job_db.get(jobId);

    int clientRank = job.getDescription().getClientRank();
    LOG_ADD_DEST(V4_VVER, "%s : inform client job is done", clientRank, job.toStr());
    job.updateVolumeAndUsedCpu(job.getVolume());
    JobStatistics stats;
    stats.jobId = jobId;
    stats.revision = revision;
    stats.successfulRank = successfulRank;
    stats.usedWallclockSeconds = job.getAgeSinceActivation();
    stats.usedCpuSeconds = job.getUsedCpuSeconds();
    stats.latencyOf1stVolumeUpdate = job.getLatencyOfFirstVolumeUpdate();

    // Send "Job done!" with statistics to client
    MyMpi::isend(clientRank, MSG_NOTIFY_JOB_DONE, stats);
}

void Worker::timeoutJob(int jobId) {
    // "Virtual self message" aborting the job
    IntVec payload({jobId});
    MessageHandle handle;
    handle.tag = MSG_NOTIFY_JOB_ABORTING;
    handle.finished = true;
    handle.receiveSelfMessage(payload.serialize(), _world_rank);
    handleNotifyJobAborting(handle);
    if (_params.monoFilename.isSet()) {
        // Single job hit a limit, so there is no solution to be reported:
        // begin to propagate exit signal
        MyMpi::isend(0, MSG_DO_EXIT, IntVec({0}));
    }
}

int Worker::getWeightedRandomNeighbor() {
    int rand = (int) (_hop_destinations.size()*Random::rand());
    return _hop_destinations[rand];
}

int Worker::getRandomNonSelfWorkerNode() {
    int size = MyMpi::size(_comm);
    
    float r = Random::rand();
    int node = (int) (r * size);
    while (node == _world_rank) {
        r = Random::rand();
        node = (int) (r * size);
    }

    return node;
}

Worker::~Worker() {

    _watchdog.stop();
    Terminator::setTerminating();

    LOG(V4_VVER, "Destruct worker\n");

    if (_params.monoFilename.isSet() && _params.applicationSpawnMode() != "fork") {
        // Terminate directly without destructing resident job
        MPI_Finalize();
        Process::doExit(0);
    }
}<|MERGE_RESOLUTION|>--- conflicted
+++ resolved
@@ -661,15 +661,11 @@
         // Commit on the job, send a request to the parent
         if (!_job_db.has(req.jobId)) {
             // Job is not known yet: create instance
-<<<<<<< HEAD
-            Job& job = _job_db.createJob(MyMpi::size(_comm), _world_rank, req.jobId, req.application);
+            Job& job = _job_db.createJob(MyMpi::size(_comm), _world_rank, req.jobId, req.applicationId, req.incremental);
             job.setPublishResultCallback([this](JobResult&& result) {
                 auto key = std::pair<int, int>(result.id, result.revision);
                 _pending_results[key] = std::move(result);
             });
-=======
-            Job& job = _job_db.createJob(MyMpi::size(_comm), _world_rank, req.jobId, req.applicationId, req.incremental);
->>>>>>> b16a5487
         }
         _job_db.commit(req);
         if (_params.reactivationScheduling()) {
