--- conflicted
+++ resolved
@@ -661,13 +661,10 @@
         if (!_job_db.has(req.jobId)) {
             // Job is not known yet: create instance
             Job& job = _job_db.createJob(MyMpi::size(_comm), _world_rank, req.jobId, req.applicationId, req.incremental);
-<<<<<<< HEAD
             job.setPublishResultCallback([this](JobResult&& result) {
                 auto key = std::pair<int, int>(result.id, result.revision);
                 _pending_results[key] = std::move(result);
             });
-=======
->>>>>>> 0eb06dc8
         }
         _job_db.commit(req);
         if (_params.reactivationScheduling()) {
