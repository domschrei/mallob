
#pragma once

#include <vector>
#include <list>

#include "buffer/adaptive_clause_database.hpp"
#include "../execution/solver_setup.hpp"

class ImportBuffer {

private:
    SolverStatistics& _stats;
    AdaptiveClauseDatabase _cdb;
    int _max_clause_length;

    std::vector<int> _plain_units_out;
    Mallob::Clause _clause_out;

public:
    ImportBuffer(const SolverSetup& setup, SolverStatistics& stats) : _stats(stats), 
        _cdb([&]() {
            AdaptiveClauseDatabase::Setup cdbSetup;
            cdbSetup.maxClauseLength = setup.strictClauseLengthLimit;
            cdbSetup.maxLbdPartitionedSize = 2;
            cdbSetup.numLiterals = setup.clauseBaseBufferSize * std::max(
                setup.minNumChunksPerSolver, 
                (int) (
                    ((float) setup.numBufferedClsGenerations) * 
                    setup.anticipatedLitsToImportPerCycle / setup.clauseBaseBufferSize
                )
            );
            cdbSetup.slotsForSumOfLengthAndLbd = false;
            cdbSetup.useChecksums = false;
            return cdbSetup;
        }()), _max_clause_length(setup.strictClauseLengthLimit) {}

    int getLiteralBudget(int clauseLength, int lbd) {
        return _cdb.reserveLiteralBudget(clauseLength, lbd);
    }

    template <typename T>
    void performImport(int clauseLength, int lbd, std::forward_list<T>& clauses, int nbLiterals) {
        if (clauses.empty()) return;
        _cdb.addReservedUniformClauses(clauseLength, lbd, clauses, nbLiterals);
    }

    void add(const Mallob::Clause& c) {
        if (ClauseMetadata::enabled()) {
            // Perform safety checks
            assert(c.size >= 3);
            // Heavy safety checks with false positives!
            /*
            unsigned long id; memcpy(&id, c.begin, sizeof(unsigned long));
            assert(id < std::numeric_limits<unsigned long>::max()/2
                    || log_return_false("Clause ID \"%lu\" found, which could be an error\n", id));
<<<<<<< HEAD
=======
            for (size_t i = MALLOB_CLAUSE_METADATA_SIZE; i < c.size; i++)
                assert(std::abs(c.begin[i]) < 10000000 
                    || log_return_false("Literal \"%i\" found, error thrown for safety - "
                    "delete this assertion if your formula has >=10'000'000 variables\n", 
                    c.begin[i]));
            */
>>>>>>> c9419cc9
        }
        bool success = _cdb.addClause(c);
        if (!success) _stats.receivedClausesDropped++;
    }

    const std::vector<int>& getUnitsBuffer() {

        if (_cdb.getNumLiterals(1, 1) == 0) {
            _plain_units_out.clear();
            return _plain_units_out;
        }

        int numUnits = 0;
        std::vector<int> buf;
        buf = _cdb.exportBuffer(-1, numUnits, AdaptiveClauseDatabase::UNITS, /*sortClauses=*/false);

        _plain_units_out = std::vector<int>(buf.data()+(buf.size()-numUnits), buf.data()+buf.size());
        assert(_plain_units_out.size() == numUnits);
        for (int i = 0; i < _plain_units_out.size(); i++) assert(_plain_units_out[i] != 0);
        _stats.receivedClausesDigested += numUnits;
        _stats.histDigested->increase(1, numUnits);
        return _plain_units_out;
    }

    Mallob::Clause& get(AdaptiveClauseDatabase::ExportMode mode) {

        if (_clause_out.begin != nullptr) {
            free(_clause_out.begin);
            _clause_out.begin = nullptr;
        }

        if (_cdb.getCurrentlyUsedLiterals() == 0) return _clause_out;

        if (_cdb.popFrontWeak(mode, _clause_out)) {
            _stats.receivedClausesDigested++;
            _stats.histDigested->increment(_clause_out.size);
            assert(_clause_out.size > 0);
            assert(_clause_out.lbd > 0);
            //assert(_clause_out.begin[0] != 0);
        }

        return _clause_out;
    }

    bool empty() const {
        int litsInUse = _cdb.getCurrentlyUsedLiterals();
        assert(litsInUse >= 0);
        if (litsInUse > 0) return false;
        return true;
    }

    ~ImportBuffer() {
        if (_clause_out.begin != nullptr) free(_clause_out.begin);
    }
};<|MERGE_RESOLUTION|>--- conflicted
+++ resolved
@@ -54,15 +54,12 @@
             unsigned long id; memcpy(&id, c.begin, sizeof(unsigned long));
             assert(id < std::numeric_limits<unsigned long>::max()/2
                     || log_return_false("Clause ID \"%lu\" found, which could be an error\n", id));
-<<<<<<< HEAD
-=======
             for (size_t i = MALLOB_CLAUSE_METADATA_SIZE; i < c.size; i++)
                 assert(std::abs(c.begin[i]) < 10000000 
                     || log_return_false("Literal \"%i\" found, error thrown for safety - "
                     "delete this assertion if your formula has >=10'000'000 variables\n", 
                     c.begin[i]));
             */
->>>>>>> c9419cc9
         }
         bool success = _cdb.addClause(c);
         if (!success) _stats.receivedClausesDropped++;
