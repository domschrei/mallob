
#pragma once

#include <cstring>
#include <memory>
#include <list>

#include "buffer/adaptive_clause_database.hpp"
#include "../solvers/portfolio_solver_interface.hpp"
#include "util/params.hpp"
#include "filter/produced_clause_filter.hpp"
#include "export_buffer.hpp"
#include "../data/sharing_statistics.hpp"
<<<<<<< HEAD
#include "util/tsl/robin_map.h"
#include "util/tsl/robin_set.h"
=======
#include "buffer/deterministic_clause_synchronizer.hpp"
>>>>>>> b2f0aaa1

#define CLAUSE_LEN_HIST_LENGTH 256

class SharingManager {

protected:
	// associated solvers
	std::vector<std::shared_ptr<PortfolioSolverInterface>>& _solvers;
	
	std::vector<int> _solver_revisions;

	SolverStatistics _returned_clauses_stats;

	// clause importing / digestion
	struct DeferredClauseList {
		int revision;
		size_t numLits = 0;
		std::vector<bool> involvedSolvers;
		std::vector<int> buffer;
		std::vector<Mallob::Clause> clauses;
		std::vector<uint32_t> producersPerClause;
	};
	std::list<DeferredClauseList> _future_clauses;
	size_t _max_deferred_lits_per_solver;
	
	// global parameters
	const Parameters& _params;
	const Logger& _logger;
	int _job_index;

	ProducedClauseFilter _filter;
	AdaptiveClauseDatabase _cdb;
	ExportBuffer _export_buffer;
	
	int _last_num_cls_to_import = 0;
	int _last_num_admitted_cls_to_import = 0;

	ClauseHistogram _hist_produced;
	ClauseHistogram _hist_returned_to_db;

	SharingStatistics _stats;
	std::vector<SolverStatistics*> _solver_stats;

	int _num_original_clauses;
	int _max_num_threads;
	std::vector<std::atomic_ulong*> _last_exported_clause_id; 
	typedef std::vector<unsigned long> EpochIdList;
	std::vector<EpochIdList> _min_epoch_ids_per_solver;
	std::vector<EpochIdList> _id_offsets_per_solver;
	EpochIdList _global_epoch_ids;

	int _current_revision = -1;

	bool _observed_nonunit_lbd_of_zero = false;
	bool _observed_nonunit_lbd_of_one = false;
	bool _observed_nonunit_lbd_of_two = false;
	bool _observed_nonunit_lbd_of_length = false;
	bool _observed_nonunit_lbd_of_length_minus_one = false;

	int _internal_epoch = 0;
	tsl::robin_set<int> _digested_epochs;

	std::unique_ptr<DeterministicClauseSynchronizer> _det_sync;
	int _global_solver_id_with_result {-1};

public:
	SharingManager(std::vector<std::shared_ptr<PortfolioSolverInterface>>& solvers,
			const Parameters& params, const Logger& logger, size_t maxDeferredLitsPerSolver,
			int jobIndex);
	~SharingManager();

<<<<<<< HEAD
	void addSharingEpoch(int epoch) {_digested_epochs.insert(epoch);}
    int prepareSharing(int* begin, int totalLiteralLimit);
=======
    int prepareSharing(int* begin, int totalLiteralLimit, int& successfulSolverId);
>>>>>>> b2f0aaa1
	int filterSharing(int* begin, int buflen, int* filterOut);
	void digestSharingWithFilter(int* begin, int buflen, const int* filter);
    void digestSharingWithoutFilter(int* begin, int buflen);
	void returnClauses(int* begin, int buflen);
	void digestHistoricClauses(int epochBegin, int epochEnd, int* begin, int buflen);

	void setWinningSolverId(int globalId);
	bool syncDeterministicSolvingAndCheckForWinningSolver();

	SharingStatistics getStatistics();

	void setRevision(int revision) {_current_revision = revision;}
	void stopClauseImport(int solverId);

	void continueClauseImport(int solverId);
	int getLastNumClausesToImport() const {return _last_num_cls_to_import;}
	int getLastNumAdmittedClausesToImport() const {return _last_num_admitted_cls_to_import;}

	void writeClauseEpochs(/*const std::string& proofDir, int firstGlobalId, */
		const std::string& outputFilename);
		
	unsigned long getGlobalStartOfSuccessEpoch() {
		return _global_epoch_ids.empty() ? 0 : _global_epoch_ids.back();
	}

private:

	bool isLocallyProducedClause(unsigned long clauseId) {
		auto globalId = (clauseId-_num_original_clauses-1) % _solvers[0]->getSolverSetup().maxNumSolvers;
		for (auto& solver : _solvers) if (solver->getGlobalId() == globalId) return true;
		return false;
	}

	int getProducingLocalSolverIndex(unsigned long clauseId) {
		return (clauseId-_num_original_clauses-1) % _max_num_threads;
	}
	int getProducingInstanceId(unsigned long clauseId) {
		return (clauseId-_num_original_clauses-1) % _solvers[0]->getSolverSetup().maxNumSolvers;
	}
	void alignClauseId(int* clauseData) {

		// Only align clause IDs if distributed proof assembly is done
		if (!_params.distributedProofAssembly()) return;

		unsigned long clauseId = ClauseMetadata::readUnsignedLong(clauseData);
		int localSolverId = getProducingLocalSolverIndex(clauseId);

		// take the offset that belongs to the clause's epoch!
		int epoch = getEpochOfUnalignedSelfClause(clauseId);
		assert(epoch >= 0 && epoch < _id_offsets_per_solver[localSolverId].size() 
			|| log_return_false("Invalid epoch %i found for clause ID %lu\n", epoch, clauseId));
		auto offset = _id_offsets_per_solver[localSolverId][epoch];
		unsigned long alignedClauseId = clauseId + offset;

		LOG(V5_DEBG, "ALIGN EPOCH=%i %lu => %lu\n", epoch, clauseId, alignedClauseId);

		assert(getEpochOfAlignedSelfClause(alignedClauseId) == getEpochOfUnalignedSelfClause(clauseId));
		assert(getProducingLocalSolverIndex(alignedClauseId) == getProducingLocalSolverIndex(clauseId));

		ClauseMetadata::writeUnsignedLong(alignedClauseId, clauseData);
	}
	void unalignClauseId(int* clauseData) {

		// Only align clause IDs if distributed proof assembly is done
		if (!_params.distributedProofAssembly()) return;

		unsigned long clauseId = ClauseMetadata::readUnsignedLong(clauseData);
		int localSolverId = getProducingLocalSolverIndex(clauseId);

		int epoch = getEpochOfAlignedSelfClause(clauseId);
		assert(epoch >= 0 && epoch < _id_offsets_per_solver[localSolverId].size() 
			|| log_return_false("Invalid epoch %i found for clause ID %lu\n", epoch, clauseId));
		auto offset = _id_offsets_per_solver[localSolverId][epoch];
		unsigned long unalignedClauseId = clauseId - offset;

		LOG(V5_DEBG, "UNALIGN EPOCH=%i %lu => %lu\n", epoch, clauseId, unalignedClauseId);

		assert(getEpochOfAlignedSelfClause(clauseId) == getEpochOfUnalignedSelfClause(unalignedClauseId) 
			|| log_return_false("[ERROR] epoch of aligned clause %lu: %i; epoch of unaligned clause %lu: %i\n",
			clauseId, getEpochOfAlignedSelfClause(clauseId), unalignedClauseId, getEpochOfUnalignedSelfClause(unalignedClauseId)));
		assert(getProducingLocalSolverIndex(clauseId) == getProducingLocalSolverIndex(unalignedClauseId));

		ClauseMetadata::writeUnsignedLong(unalignedClauseId, clauseData);
	}
	int getEpochOfUnalignedSelfClause(unsigned long id);
	int getEpochOfAlignedSelfClause(unsigned long id);

	void onProduceClause(int solverId, int solverRevision, const Clause& clause, int condVarOrZero, bool recursiveCall = false);

	ExtLearnedClauseCallback getCallback() {
		return [this](const Clause& c, int solverId, int solverRevision, int condVarOrZero) {
			onProduceClause(solverId, solverRevision, c, condVarOrZero);
		};
	};

	void tryReinsertDeferredClauses(int solverId, std::list<Clause>& clauses, SolverStatistics* stats);
	void digestDeferredFutureClauses();

	void importClausesToSolver(int solverId, const std::vector<Clause>& clauses, const std::vector<uint32_t>& producersPerClause);

};<|MERGE_RESOLUTION|>--- conflicted
+++ resolved
@@ -11,12 +11,9 @@
 #include "filter/produced_clause_filter.hpp"
 #include "export_buffer.hpp"
 #include "../data/sharing_statistics.hpp"
-<<<<<<< HEAD
 #include "util/tsl/robin_map.h"
 #include "util/tsl/robin_set.h"
-=======
 #include "buffer/deterministic_clause_synchronizer.hpp"
->>>>>>> b2f0aaa1
 
 #define CLAUSE_LEN_HIST_LENGTH 256
 
@@ -88,12 +85,8 @@
 			int jobIndex);
 	~SharingManager();
 
-<<<<<<< HEAD
 	void addSharingEpoch(int epoch) {_digested_epochs.insert(epoch);}
-    int prepareSharing(int* begin, int totalLiteralLimit);
-=======
     int prepareSharing(int* begin, int totalLiteralLimit, int& successfulSolverId);
->>>>>>> b2f0aaa1
 	int filterSharing(int* begin, int buflen, int* filterOut);
 	void digestSharingWithFilter(int* begin, int buflen, const int* filter);
     void digestSharingWithoutFilter(int* begin, int buflen);
