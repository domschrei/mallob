/*
 * AllToAllSharingManager.cpp
 *
 *  Created on: Mar 5, 2015
 *      Author: balyo
 */

#include <signal.h>
#include <algorithm>
#include <fstream>
#include <cstdio>
#include <unistd.h>

#include "util/assert.hpp"

#include "sharing_manager.hpp"
#include "util/sys/timer.hpp"
#include "util/shuffle.hpp"
#include "buffer/buffer_reducer.hpp"

SharingManager::SharingManager(
		std::vector<std::shared_ptr<PortfolioSolverInterface>>& solvers, 
		const Parameters& params, const Logger& logger, size_t maxDeferredLitsPerSolver, int jobIndex)
	: _solvers(solvers),
	_max_deferred_lits_per_solver(maxDeferredLitsPerSolver), 
	_params(params), _logger(logger), _job_index(jobIndex),
	_filter(params.clauseFilterClearInterval(), params.reshareImprovedLbd()),
	_cdb([&]() {
		AdaptiveClauseDatabase::Setup setup;
		setup.maxClauseLength = _params.strictClauseLengthLimit();
		setup.maxLbdPartitionedSize = _params.maxLbdPartitioningSize();
		setup.numLiterals = _params.clauseBufferBaseSize()*_params.numChunksForExport();
		setup.slotsForSumOfLengthAndLbd = _params.groupClausesByLengthLbdSum();
		return setup;
	}()), 
	_export_buffer(_filter, _cdb, _solver_stats, params.strictClauseLengthLimit()),
	_hist_produced(params.strictClauseLengthLimit()), 
	_hist_returned_to_db(params.strictClauseLengthLimit()) {

	_stats.histProduced = &_hist_produced;
	_stats.histFailedFilter = &_export_buffer.getFailedFilterHistogram();
	_stats.histAdmittedToDb = &_export_buffer.getAdmittedHistogram();
	_stats.histDroppedBeforeDb = &_export_buffer.getDroppedHistogram();
	_stats.histDeletedInSlots = &_cdb.getDeletedClausesHistogram();
	_stats.histReturnedToDb = &_hist_returned_to_db;

	auto callback = getCallback();
	
	assert(!solvers.empty());
	_max_num_threads = _params.numThreadsPerProcess();
	_num_original_clauses = solvers[0]->getSolverSetup().numOriginalClauses;
	int maxNumGlobalSolvers = solvers[0]->getSolverSetup().maxNumSolvers;

	_id_offsets_per_solver.resize(_solvers.size());
	_min_epoch_ids_per_solver.resize(_solvers.size());
	_last_exported_clause_id.resize(_solvers.size());

	for (size_t i = 0; i < _solvers.size(); i++) {
		_solvers[i]->setExtLearnedClauseCallback(callback);
		_solver_revisions.push_back(_solvers[i]->getSolverSetup().solverRevision);
		_solver_stats.push_back(&_solvers[i]->getSolverStatsRef());

		if (_params.distributedProofAssembly()) {

			_id_offsets_per_solver[i].push_back(0);
			_min_epoch_ids_per_solver[i].push_back(0);
			_last_exported_clause_id[i] = new std::atomic_ulong(_num_original_clauses+1);
			/*
			auto firstIdToBeLearnt = _num_original_clauses + 1 + _solvers[i]->getGlobalId();
			_last_exported_clause_id[i] = new std::atomic_ulong(
				maxNumGlobalSolvers > firstIdToBeLearnt ? 
					0 : 
					firstIdToBeLearnt - maxNumGlobalSolvers
			);
			assert(getProducingLocalSolverIndex(_last_exported_clause_id[i]->load(std::memory_order_relaxed)) == i);
			*/

			LOG(V2_INFO, "EPOCH %i instance=%i prioroffset=%lu lastprodid=%lu startid=%lu\n", _min_epoch_ids_per_solver[i].size()-1, 
					_solvers[i]->getGlobalId(), _id_offsets_per_solver[i].back(), _last_exported_clause_id[i]->load(std::memory_order_relaxed), 
					_min_epoch_ids_per_solver[i].back());
		}
	}
	_global_epoch_ids.push_back(0);
}

void SharingManager::onProduceClause(int solverId, int solverRevision, const Clause& clause, int condVarOrZero) {
		
	if (_solver_revisions[solverId] != solverRevision) return;

	if (_params.crashMonkeyProbability() > 0) {
		if (Random::rand() < _params.crashMonkeyProbability()) {
			// Crash!
			LOGGER(_logger, V3_VERB, "Simulating a crash!\n");
			raise(SIGSEGV); // causes crash
		}
	}

	if (ClauseMetadata::enabled()) {
		unsigned long clauseId = ClauseMetadata::readUnsignedLong(clause.begin);
		assert(getProducingLocalSolverIndex(clauseId) == solverId);
		if (_params.distributedProofAssembly()) {
			_last_exported_clause_id[solverId]->store(clauseId, std::memory_order_relaxed);
		}
	}

	auto clauseBegin = clause.begin;
	auto clauseSize = clause.size;

	// If necessary, apply a transformation to the clause:
	// Add the supplied conditional variable in negated form to the clause.
	// This effectively renders the found conflict relative to the assumptions
	// which were added not as assumptions but as permanent unit clauses.
	std::vector<int>* tldClauseVec = nullptr;
	if (condVarOrZero != 0) {
		tldClauseVec = new std::vector<int>(clause.size+1);
		for (int i = 0; i < clause.size; i++) tldClauseVec->at(i) = clause.begin[i];
		tldClauseVec->at(clause.size) = -condVarOrZero;
		clauseBegin = tldClauseVec->data();
		clauseSize++;
    }
 
    // Check maximum size of clause
    if (clauseSize > _params.strictClauseLengthLimit()) {
        if (tldClauseVec) delete tldClauseVec;
        return;
    }

	/*
	if (clauseSize == 1 && clause.lbd != 1) {
		_logger.log(V1_WARN, "Observed unit LBD of %i\n", clause.lbd);
	}
	if (clauseSize > 1) {
		_observed_nonunit_lbd_of_zero |= clause.lbd == 0;
		_observed_nonunit_lbd_of_one |= clause.lbd == 1;
		_observed_nonunit_lbd_of_two |= clause.lbd == 2;
		_observed_nonunit_lbd_of_length_minus_one |= clause.lbd == clause.size-1;
		_observed_nonunit_lbd_of_length |= clause.lbd == clause.size;
	}
	*/

	if (clauseSize == 1) assert(clause.lbd == 1);
	else {
		assert(clause.lbd >= 1 || LOG_RETURN_FALSE("[ERROR] len=%i lbd=%i!\n", clause.size, clause.lbd));
		assert(clause.lbd <= clause.size);
	}
	int clauseLbd = clauseSize == 1 ? 1 : std::max(2, clause.lbd + (condVarOrZero == 0 ? 0 : 1));

	// Add clause length to statistics
	_hist_produced.increment(clauseSize);
	auto& solverStats = _solver_stats[solverId];
	if (solverStats) {
		solverStats->producedClauses++;
		solverStats->histProduced->increment(clause.size);
	}

	_export_buffer.produce(clauseBegin, clauseSize, clauseLbd, solverId, _internal_epoch);
	//log(V6_DEBGV, "%i : PRODUCED %s\n", solverId, tldClause.toStr().c_str());

	/*
	auto result = _cdb.addClause(solverId, tldClause);

	if (result == SUCCESS) {
		_hist_admitted_to_db.increment(clauseSize);
		if (solverStats) solverStats->producedClausesAdmitted++;
	} else if (result == NO_BUDGET) {
		// completely dropping the clause
		_hist_dropped_before_db.increment(clauseSize);
		_stats.clausesDroppedAtExport++;
		if (solverStats) solverStats->producedClausesDropped++;
	} else {
		// duplicate
		_hist_failed_filter.increment(clauseSize);
		_stats.clausesProcessFilteredAtExport++;
		if (solverStats) solverStats->producedClausesSolverFiltered++;
	}
	*/

	if (tldClauseVec) delete tldClauseVec;
}

int SharingManager::prepareSharing(int* begin, int totalLiteralLimit) {

	int numExportedClauses = 0;
	auto buffer = _cdb.exportBuffer(totalLiteralLimit, numExportedClauses, 
			AdaptiveClauseDatabase::ANY, /*sortClauses=*/true, [&](int* data) {

		// Shift clause ID from a local solver according to the solver's offset
		if (ClauseMetadata::enabled()) alignClauseId(data);
	});
	//assert(buffer.size() <= maxSize);
	memcpy(begin, buffer.data(), buffer.size()*sizeof(int));

	LOGGER(_logger, V5_DEBG, "prepared %i clauses, size %i\n", numExportedClauses, buffer.size());
	_stats.exportedClauses += numExportedClauses;
	_internal_epoch++;

	return buffer.size();
}

void SharingManager::returnClauses(int* begin, int buflen) {

	auto reader = _cdb.getBufferReader(begin, buflen);
	auto c = reader.getNextIncomingClause();
	while (c.begin != nullptr) {

		// For certified UNSAT we need to drop returned clauses which do not
		// originate from this solver, since we can not un-align them to
		// correctly insert them into the database.
		if (!ClauseMetadata::enabled() || isLocallyProducedClause(ClauseMetadata::readUnsignedLong(c.begin))) {

			// Returned clauses would be aligned *again* when re-exported.
			// => subtract the offsets again here ...
			if (ClauseMetadata::enabled()) unalignClauseId(c.begin);

			bool success = _cdb.addClause(c);
			if (success) _hist_returned_to_db.increment(c.size);
		}

		c = reader.getNextIncomingClause();
	}
}

int SharingManager::filterSharing(int* begin, int buflen, int* filterOut) {

	auto reader = _cdb.getBufferReader(begin, buflen);
	
	constexpr auto bitsPerElem = 8*sizeof(int);
	int shift = bitsPerElem;
	auto clause = reader.getNextIncomingClause();
	int filterPos = -1 + ClauseMetadata::numBytes();
	int nbFiltered = 0;
	int nbTotal = 0;

	if (ClauseMetadata::enabled() && _params.distributedProofAssembly()) {
		// Proceed with the next epoch.
		// Find max. first clause ID
		unsigned long maxFirstIdOfEpoch = 0;
		int maxNumSolvers = _solvers[0]->getSolverSetup().maxNumSolvers;
		for (size_t i = 0; i < _solvers.size(); i++) {

			auto clauseIdCounter = _last_exported_clause_id[i]->load(std::memory_order_relaxed);
			_min_epoch_ids_per_solver[i].push_back(clauseIdCounter);
			
			auto firstIdOfEpoch = _id_offsets_per_solver[i].back() 
				+ clauseIdCounter
				+ maxNumSolvers;
			firstIdOfEpoch = firstIdOfEpoch - (firstIdOfEpoch % maxNumSolvers) + maxNumSolvers;
			maxFirstIdOfEpoch = std::max(maxFirstIdOfEpoch, firstIdOfEpoch);

			LOG(V2_INFO, "EPOCH %i instance=%i prioroffset=%lu lastprodid=%lu startid=%lu\n", _min_epoch_ids_per_solver[i].size()-1, 
				_solvers[i]->getGlobalId(), _id_offsets_per_solver[i].back(), clauseIdCounter, _min_epoch_ids_per_solver[i].back());
		}
<<<<<<< HEAD
		ClauseMetadata::writeUnsignedLong(maxMinEpochId, filterOut);
=======
		metadata::writeUnsignedLong(maxFirstIdOfEpoch, filterOut);
>>>>>>> c9419cc9
	}

	_filter.acquireLock();
	while (clause.begin != nullptr) {
		++nbTotal;

		if (shift == bitsPerElem) {
			++filterPos;
			filterOut[filterPos] = 0;
			shift = 0;
		}
		
		if (!_filter.admitSharing(clause, _internal_epoch)) {
			// filtered!
			auto bitFiltered = 1 << shift;
			filterOut[filterPos] |= bitFiltered;
			++nbFiltered;
		}
		
		++shift;
		clause = reader.getNextIncomingClause();
	}
	_filter.releaseLock();

	_logger.log(V4_VVER, "filtered %i/%i\n", nbFiltered, nbTotal);
	return filterPos+1;
}

void SharingManager::digestSharingWithFilter(int* begin, int buflen, const int* filter) {

	int verb = _job_index == 0 ? V3_VERB : V5_DEBG;
	float time = Timer::elapsedSeconds();
	ClauseHistogram hist(_params.strictClauseLengthLimit());

	_logger.log(verb, "digesting len=%ld\n", buflen);

	std::vector<PortfolioSolverInterface*> importingSolvers;
	for (auto& solver : _solvers) {
		if (solver->getCurrentRevision() == _current_revision) {
			importingSolvers.push_back(solver.get());
		}
	}

	_last_num_cls_to_import = 0;
	_last_num_admitted_cls_to_import = 0;

	if (ClauseMetadata::enabled()) assert(filter != nullptr);

	// Apply provided global filter to buffer (in-place operation)
	if (filter != nullptr) {
		_logger.log(verb+2, "DG apply global filter\n");
		const int bitsPerElem = sizeof(int)*8;
		int shift = bitsPerElem;
		int filterPos = -1 + ClauseMetadata::numBytes();
		
		if (ClauseMetadata::enabled() && _params.distributedProofAssembly()) {
			// extract global min. epoch ID and compute the next ID offset
			// for each solver from it
<<<<<<< HEAD
			unsigned long globalMinEpochId = ClauseMetadata::readUnsignedLong(filter);
=======
			auto numSolvers = _solvers[0]->getSolverSetup().maxNumSolvers;
			unsigned long globalMinEpochId = metadata::readUnsignedLong(filter);
			globalMinEpochId = std::max(globalMinEpochId, _global_epoch_ids.back() + numSolvers);
>>>>>>> c9419cc9
			LOG(V2_INFO, "EPOCH %i GLOBAL_MAX_OF_1ST_ID %lu\n", _min_epoch_ids_per_solver[0].size()-1, globalMinEpochId);
			assert(globalMinEpochId > _num_original_clauses);
			_global_epoch_ids.push_back(globalMinEpochId);

			for (size_t i = 0; i < _solvers.size(); i++) {

				auto offset = globalMinEpochId - _min_epoch_ids_per_solver[i].back();
				offset = offset - (offset % numSolvers) + numSolvers;
				_id_offsets_per_solver[i].push_back(offset);
				
				LOG(V2_INFO, "EPOCH %i instance=%i newoffset=%lu\n", 
					_min_epoch_ids_per_solver[i].size()-1, _solvers[i]->getGlobalId(), _id_offsets_per_solver[i].back());
			}
		}

		BufferReducer reducer(begin, buflen, _params.strictClauseLengthLimit(), _params.groupClausesByLengthLbdSum());
		buflen = reducer.reduce([&]() {
			_last_num_cls_to_import++;
			if (shift == bitsPerElem) {
				filterPos++;
				shift = 0;
			}
			bool admitted = ((filter[filterPos] & (1 << shift)) == 0);
			if (admitted) {
				_last_num_admitted_cls_to_import++;
			}
			shift++;
			return admitted;
		});
	}

	// Prepare to traverse clauses not filtered yet
	std::vector<std::forward_list<int>> unitLists(importingSolvers.size());
	std::vector<std::forward_list<std::pair<int, int>>> binaryLists(importingSolvers.size());
	std::vector<std::forward_list<std::vector<int>>> largeLists(importingSolvers.size());
	std::vector<int> currentCapacities(importingSolvers.size(), -1);
	std::vector<int> currentAddedLiterals(importingSolvers.size(), 0);

	auto reader = _cdb.getBufferReader(begin, buflen);
	BufferIterator it(_params.strictClauseLengthLimit(), /*slotsForSumOfLengthAndLbd=*/false);
	auto clause = reader.getNextIncomingClause();
	bool explicitLbds = false;

	// Method to publish completed clause lists
	auto doPublishClauseLists = [&]() {
		if (it.clauseLength == 1) {
			// Publish unit lists
			for (size_t i = 0; i < importingSolvers.size(); i++) {
				if (!unitLists[i].empty()) {
					importingSolvers[i]->addLearnedClauses(it.clauseLength, it.lbd, unitLists[i], currentAddedLiterals[i]);
				}
			}
		} else if (it.clauseLength == 2) {
			// Publish binary lists
			for (size_t i = 0; i < importingSolvers.size(); i++) {
				if (!binaryLists[i].empty()) {
					importingSolvers[i]->addLearnedClauses(it.clauseLength, it.lbd, binaryLists[i], currentAddedLiterals[i]);
				}
			}
		} else {
			// Publish large lists
			for (size_t i = 0; i < importingSolvers.size(); i++) {
				if (!largeLists[i].empty()) {
					importingSolvers[i]->addLearnedClauses(it.clauseLength, it.lbd, largeLists[i], currentAddedLiterals[i]);
				}
			}
		}
	};

	_logger.log(verb+2, "DG prepare import\n");

	// Traverse clauses
	bool initialized = false;
	_filter.acquireLock();

	_logger.log(verb+2, "DG import\n");

	while (clause.begin != nullptr) {
		
		if (!initialized || clause.size != it.clauseLength || clause.lbd != it.lbd) {
			initialized = true;
			float publishTime = Timer::elapsedSeconds();
			_filter.releaseLock();

			doPublishClauseLists();

			while (clause.size != it.clauseLength || clause.lbd != it.lbd) {
				it.nextLengthLbdGroup();
				explicitLbds = it.storeWithExplicitLbd(/*maxLbdPartitioningSize=*/2);
			}

			for (size_t i = 0; i < importingSolvers.size(); i++) {
				currentCapacities[i] = importingSolvers[i]->getClauseImportBudget(clause.size, clause.lbd);
				currentAddedLiterals[i] = 0;
			}

			_filter.acquireLock();
			publishTime = Timer::elapsedSeconds() - publishTime;
			_logger.log(verb+2, "DG published clause lists (%.4f s)\n", publishTime);
		}

		hist.increment(clause.size);
		uint8_t producers = _filter.getProducers(clause, _internal_epoch);

		for (size_t i = 0; i < importingSolvers.size(); i++) {
			auto& solver = *importingSolvers[i];
			int sid = solver.getLocalId();
			auto& solverStats = _solver_stats[sid];
			solverStats->receivedClauses++;
			if (currentCapacities[i] < clause.size) {
				// No import budget left
				solverStats->receivedClausesDropped++;
				continue;
			}
			uint8_t producerFlag = 1 << sid;
			if ((producers & (1 << sid)) != 0) {
				// filtered by solver filter
				solverStats->receivedClausesFiltered++;
				continue;
			} else {
				if (ClauseMetadata::enabled() && _params.distributedProofAssembly() && clause.size >= 2) {
					// check via clause ID whether this solver produced this clause
					unsigned long clauseId = ClauseMetadata::readUnsignedLong(clause.begin);
					if (getProducingInstanceId(clauseId) == solver.getGlobalId()) {
						// This solver produced this clause! Do not import.
						solverStats->receivedClausesFiltered++;
						continue;
					}
					// Important invariant: incoming clauses must be from EARLIER epochs
					// than your current epoch.
					int epoch = _min_epoch_ids_per_solver[i].size()-1;
					int clauseEpoch = ClauseMetadata::getEpoch(clauseId, _global_epoch_ids);
					if (clauseEpoch >= epoch) {
						LOG(V0_CRIT, "[ERROR] Importing clause ID=%lu from epoch %i while I am in epoch %i myself!\n", 
							clauseId, clauseEpoch, epoch);
						abort();
					}
				}
				// admitted by solver filter
				if (clause.size == 1) unitLists[i].push_front(clause.begin[0]);
				else if (clause.size == 2) binaryLists[i].emplace_front(clause.begin[0], clause.begin[1]);
				else {
					std::vector<int> clauseVec((explicitLbds ? 1 : 0) + clause.size);
					size_t idx = 0;
					if (explicitLbds) clauseVec[idx++] = clause.lbd;
					for (size_t k = 0; k < clause.size; k++) clauseVec[idx++] = clause.begin[k];
					largeLists[i].emplace_front(std::move(clauseVec));
				}
				currentCapacities[i] -= clause.size;
				currentAddedLiterals[i] += clause.size;
			}
		}

		clause = reader.getNextIncomingClause();
	}
	_filter.releaseLock();
	doPublishClauseLists();
	
	// Process-wide stats
	time = Timer::elapsedSeconds() - time;
	_logger.log(verb, "sharing time:%.4f adm:%i/%i %s\n", time, 
		_last_num_admitted_cls_to_import, _last_num_cls_to_import, hist.getReport().c_str());
}

void SharingManager::digestSharingWithoutFilter(int* begin, int buflen) {
	digestSharingWithFilter(begin, buflen, nullptr);
}

SharingStatistics SharingManager::getStatistics() {
	/*
	_logger.log(V2_INFO, "Observed non-unit LBDs: 0:%i 1:%i 2:%i len-1:%i len:%i\n", 
		_observed_nonunit_lbd_of_zero, 
		_observed_nonunit_lbd_of_one, 
		_observed_nonunit_lbd_of_two, 
		_observed_nonunit_lbd_of_length_minus_one, 
		_observed_nonunit_lbd_of_length);
	*/
	return _stats;
}

void SharingManager::stopClauseImport(int solverId) {
	assert(solverId >= 0 && solverId < _solvers.size());
	_solver_revisions[solverId] = -1;
	_solver_stats[solverId] = nullptr;
}

void SharingManager::continueClauseImport(int solverId) {
	assert(solverId >= 0 && solverId < _solvers.size());
	_solver_revisions[solverId] = _solvers[solverId]->getSolverSetup().solverRevision;
	_solvers[solverId]->setExtLearnedClauseCallback(getCallback());
	_solver_stats[solverId] = &_solvers[solverId]->getSolverStatsRef();
}

int SharingManager::getEpochOfUnalignedSelfClause(unsigned long id) {
	auto producingSolver = getProducingLocalSolverIndex(id);
	auto& epochList = _min_epoch_ids_per_solver[producingSolver];
	// will point to 1st element >= id (or end)
	auto it = std::lower_bound(epochList.begin(), epochList.end(), id);
	assert(it != epochList.begin());
	//if (it == epochList.end() || *it > id) {
		// point to last element < id
		--it;
	//}
	return std::distance(epochList.begin(), it);
}
int SharingManager::getEpochOfAlignedSelfClause(unsigned long id) {
	auto& epochList = _global_epoch_ids;
	// will point to 1st element >= id (or end)
	auto it = std::lower_bound(epochList.begin(), epochList.end(), id);
	assert(it != epochList.begin());
	//if (it == epochList.end() || *it > id) {
		// point to last element < id
		--it;
	//}
	return std::distance(epochList.begin(), it);
}

void SharingManager::writeClauseEpochs(/*const std::string& proofDir, int firstGlobalId, */
		const std::string& outputFilename) {
	
	// Only write clause epochs if distributed proof assembly is done
	if (!_params.distributedProofAssembly()) return;

	std::string tempFilename = outputFilename + "~";
	{
		std::ofstream ofs(tempFilename);
		ofs << _num_original_clauses << "\n";

		for (int epoch = 0; epoch < _global_epoch_ids.size(); epoch++) {

			// Check if all necessary entries for this epoch are present
			if ([&]() {
				for (size_t i = 0; i < _id_offsets_per_solver.size(); i++)
					if (epoch >= _min_epoch_ids_per_solver[i].size() || epoch >= _id_offsets_per_solver[i].size())
						return true; // cancel writing
				return false; // continue writing
			}()) break;

			ofs << epoch << " " << _global_epoch_ids[epoch];
			for (size_t i = 0; i < _id_offsets_per_solver.size(); i++) {
				ofs << " " << _min_epoch_ids_per_solver[i][epoch];
				ofs << " " << _id_offsets_per_solver[i][epoch];
			}
			ofs << "\n";
		}
	}

	LOG(V2_INFO, "renaming clause epochs file ...\n");
	std::rename(tempFilename.c_str(), outputFilename.c_str());
	LOG(V2_INFO, "wrote clause epochs file for distributed proof assembly\n");
}

SharingManager::~SharingManager() {}<|MERGE_RESOLUTION|>--- conflicted
+++ resolved
@@ -250,11 +250,8 @@
 			LOG(V2_INFO, "EPOCH %i instance=%i prioroffset=%lu lastprodid=%lu startid=%lu\n", _min_epoch_ids_per_solver[i].size()-1, 
 				_solvers[i]->getGlobalId(), _id_offsets_per_solver[i].back(), clauseIdCounter, _min_epoch_ids_per_solver[i].back());
 		}
-<<<<<<< HEAD
-		ClauseMetadata::writeUnsignedLong(maxMinEpochId, filterOut);
-=======
-		metadata::writeUnsignedLong(maxFirstIdOfEpoch, filterOut);
->>>>>>> c9419cc9
+
+		ClauseMetadata::writeUnsignedLong(maxFirstIdOfEpoch, filterOut);
 	}
 
 	_filter.acquireLock();
@@ -313,13 +310,10 @@
 		if (ClauseMetadata::enabled() && _params.distributedProofAssembly()) {
 			// extract global min. epoch ID and compute the next ID offset
 			// for each solver from it
-<<<<<<< HEAD
+
+			auto numSolvers = _solvers[0]->getSolverSetup().maxNumSolvers;
 			unsigned long globalMinEpochId = ClauseMetadata::readUnsignedLong(filter);
-=======
-			auto numSolvers = _solvers[0]->getSolverSetup().maxNumSolvers;
-			unsigned long globalMinEpochId = metadata::readUnsignedLong(filter);
 			globalMinEpochId = std::max(globalMinEpochId, _global_epoch_ids.back() + numSolvers);
->>>>>>> c9419cc9
 			LOG(V2_INFO, "EPOCH %i GLOBAL_MAX_OF_1ST_ID %lu\n", _min_epoch_ids_per_solver[0].size()-1, globalMinEpochId);
 			assert(globalMinEpochId > _num_original_clauses);
 			_global_epoch_ids.push_back(globalMinEpochId);
