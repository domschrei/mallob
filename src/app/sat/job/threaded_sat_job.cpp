
#include <thread>
#include "util/assert.hpp"

#include "threaded_sat_job.hpp"

#include "util/logger.hpp"
#include "util/sys/timer.hpp"
#include "anytime_sat_clause_communicator.hpp"
#include "util/sys/proc.hpp"
#include "../execution/engine.hpp"
#include "sat_process_config.hpp"
#include "util/sys/thread_pool.hpp"

<<<<<<< HEAD
ThreadedSatJob::ThreadedSatJob(const Parameters& params, int commSize, int worldRank, int jobId,
    JobDescription::Application appl) : 
        BaseSatJob(params, commSize, worldRank, jobId, appl) {}
=======
ThreadedSatJob::ThreadedSatJob(const Parameters& params, const JobSetup& setup) : 
        BaseSatJob(params, setup), _done_locally(false) {}
>>>>>>> b16a5487

void ThreadedSatJob::appl_start() {

    assert(!_initialized);
    
    // Initialize SAT engine
    Parameters hParams(_params);
    hParams.applicationConfiguration.set(getDescription().getAppConfiguration().serialize());
    SatProcessConfig config(_params, *this, /*recoveryIndex=*/0);
    _solver = std::unique_ptr<SatEngine>(
        new SatEngine(hParams, config, Logger::getMainInstance())
    );
    _clause_comm = (void*) new AnytimeSatClauseCommunicator(_params, this);

    //log(V5_DEBG, "%s : beginning to solve\n", toStr());
    const JobDescription& desc = getDescription();
    while (_last_imported_revision < desc.getRevision()) {
        _last_imported_revision++;
        _solver->appendRevision(_last_imported_revision, 
            desc.getFormulaPayloadSize(_last_imported_revision), 
            desc.getFormulaPayload(_last_imported_revision), 
            desc.getAssumptionsSize(_last_imported_revision), 
            desc.getAssumptionsPayload(_last_imported_revision)
        );
    }
    _solver->solve();
    //log(V4_VVER, "%s : finished SAT engine initialization\n", toStr());
    _time_of_start_solving = Timer::elapsedSeconds();
    _initialized = true;
}

void ThreadedSatJob::appl_suspend() {
    if (!_initialized) return;
    getSolver()->setPaused();
    ((AnytimeSatClauseCommunicator*)_clause_comm)->communicate();
}

void ThreadedSatJob::appl_resume() {
    if (!_initialized) return;
    getSolver()->unsetPaused();
}

void ThreadedSatJob::appl_terminate() {
    if (!_initialized) return;
    if (_destroy_future.valid()) return; 
    _destroy_future = ProcessWideThreadPool::get().addTask([this]() {
        delete (AnytimeSatClauseCommunicator*)_clause_comm;
        _clause_comm = NULL;
        _solver->terminateSolvers();
        _solver->cleanUp();
    });
}

void ThreadedSatJob::appl_loop() {

    // Import new revisions as necessary
    {
        const JobDescription& desc = getDescription();
        while (_last_imported_revision < desc.getRevision()) {
            _last_imported_revision++;
            _solver->appendRevision(
                _last_imported_revision,
                desc.getFormulaPayloadSize(_last_imported_revision), 
                desc.getFormulaPayload(_last_imported_revision),
                desc.getAssumptionsSize(_last_imported_revision),
                desc.getAssumptionsPayload(_last_imported_revision)
            );
        }
    }

    // Still initializing?
    if (!_initialized || getState() != ACTIVE) {
        return;
    }

    int solvedRevision = getSolver()->solveLoop();

    // Did a solver find a result?
    if (solvedRevision >= 0) {
        auto& result = getSolver()->getResult(solvedRevision);
        LOG_ADD_DEST(V2_INFO, "%s : found result %s", getJobTree().getRootNodeRank(), toStr(), 
                            result.result == RESULT_SAT ? "SAT" : 
                            result.result == RESULT_UNSAT ? "UNSAT" : "UNKNOWN");
        publishResult(std::move(result));
    }
}

void ThreadedSatJob::appl_dumpStats() {

    if (!_initialized || getState() != ACTIVE) return;

    getSolver()->dumpStats(/*final=*/false);
    if (_time_of_start_solving <= 0) return;
    
    std::vector<long> threadTids = getSolver()->getSolverTids();
    for (size_t i = 0; i < threadTids.size(); i++) {
        if (threadTids[i] < 0) continue;
        double cpuRatio; float sysShare;
        bool ok = Proc::getThreadCpuRatio(threadTids[i], cpuRatio, sysShare);
        if (ok) LOG(V3_VERB, "%s td.%ld cpuratio=%.3f sys=%.3f\n", 
                toStr(), threadTids[i], cpuRatio, 100*sysShare);
    }
}

bool ThreadedSatJob::appl_isDestructible() {
    if (!_initialized) return true;
    return ((AnytimeSatClauseCommunicator*) _clause_comm)->isDestructible() 
        && _solver->isCleanedUp();
}

void ThreadedSatJob::appl_communicate() {
    if (!_initialized) return;
    ((AnytimeSatClauseCommunicator*) _clause_comm)->communicate();
}

void ThreadedSatJob::appl_communicate(int source, int mpiTag, JobMessage& msg) {
    if (!_initialized) {
        if (!msg.returnedToSender) {
            msg.returnedToSender = true;
            MyMpi::isend(source, mpiTag, msg);
        }
        return;
    }
    ((AnytimeSatClauseCommunicator*) _clause_comm)->handle(source, mpiTag, msg);
}

void ThreadedSatJob::appl_memoryPanic() {
    // TODO
}

bool ThreadedSatJob::isInitialized() {
    if (!_initialized) return false;
    return _solver->isFullyInitialized();
}
void ThreadedSatJob::prepareSharing(int maxSize) {
    // Already prepared sharing?
    if (!_clause_buffer.empty()) return;
    
    _clause_buffer.resize(2*maxSize+100);
    _clause_checksum = Checksum();
    int actualSize = _solver->prepareSharing(_clause_buffer.data(), maxSize);
    _clause_buffer.resize(actualSize);
}
bool ThreadedSatJob::hasPreparedSharing() {
    return !_clause_buffer.empty();
}
std::vector<int> ThreadedSatJob::getPreparedClauses(Checksum& checksum) {
    std::vector<int> out = std::move(_clause_buffer);
    _clause_buffer.clear();
    checksum = _clause_checksum;
    return out;
}
std::pair<int, int> ThreadedSatJob::getLastAdmittedClauseShare() {
    return _solver->getLastAdmittedClauseShare();
}

void ThreadedSatJob::filterSharing(std::vector<int>& clauses) {
    auto maxFilterSize = clauses.size()/(8*sizeof(int))+1;
    if (_filter.size() < maxFilterSize) _filter.resize(maxFilterSize);
    int filterSize = _solver->filterSharing(clauses.data(), clauses.size(), _filter.data());
    _filter.resize(filterSize);
    _clauses_to_filter = clauses;
    _did_filter = true;
}
bool ThreadedSatJob::hasFilteredSharing() {
    return _did_filter;
}
std::vector<int> ThreadedSatJob::getLocalFilter() {
    std::vector<int> filter = std::move(_filter);
    _filter.clear();
    _did_filter = false;
    return filter;
}
void ThreadedSatJob::applyFilter(std::vector<int>& filter) {
    _solver->digestSharingWithFilter(_clauses_to_filter.data(), _clauses_to_filter.size(), filter.data());
}

void ThreadedSatJob::digestSharingWithoutFilter(std::vector<int>& clauses) {
    _solver->digestSharingWithoutFilter(clauses.data(), clauses.size());
    if (getJobTree().isRoot()) {
        LOG(V3_VERB, "%s : Digested clause buffer of size %ld\n", toStr(), clauses.size());
    }
}

void ThreadedSatJob::returnClauses(std::vector<int>& clauses) {
    _solver->returnClauses(clauses.data(), clauses.size());
}

ThreadedSatJob::~ThreadedSatJob() {
    if (!_initialized) return;
    LOG(V5_DEBG, "%s : enter TSJ destructor\n", toStr());
    if (!_destroy_future.valid()) appl_terminate();
    _destroy_future.get();
    LOG(V5_DEBG, "%s : destructed TSJ\n", toStr());
}<|MERGE_RESOLUTION|>--- conflicted
+++ resolved
@@ -12,14 +12,8 @@
 #include "sat_process_config.hpp"
 #include "util/sys/thread_pool.hpp"
 
-<<<<<<< HEAD
-ThreadedSatJob::ThreadedSatJob(const Parameters& params, int commSize, int worldRank, int jobId,
-    JobDescription::Application appl) : 
-        BaseSatJob(params, commSize, worldRank, jobId, appl) {}
-=======
 ThreadedSatJob::ThreadedSatJob(const Parameters& params, const JobSetup& setup) : 
-        BaseSatJob(params, setup), _done_locally(false) {}
->>>>>>> b16a5487
+        BaseSatJob(params, setup) {}
 
 void ThreadedSatJob::appl_start() {
 
