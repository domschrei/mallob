--- conflicted
+++ resolved
@@ -28,137 +28,18 @@
     const float _clause_buf_discount_factor;
 
     AdaptiveClauseDatabase _cdb;
-<<<<<<< HEAD
     std::unique_ptr<HistoricClauseStorage> _cls_history;
 
     std::unique_ptr<ClauseSharingSession> _current_session;
     std::list<std::unique_ptr<ClauseSharingSession>> _cancelled_sessions;
-=======
-    ClauseHistory _cls_history;
-    //DistributedClauseFilter _filter;
-    float _compensation_factor = 1.0f;
-    float _compensation_decay = 0.6;
-
-    struct Session {
-
-        const Parameters& _params;
-        BaseSatJob* _job;
-        AdaptiveClauseDatabase& _cdb;
-        int _epoch;
-
-        std::vector<int> _excess_clauses_from_merge;
-        std::vector<int> _broadcast_clause_buffer;
-        int _num_broadcast_clauses;
-        int _num_admitted_clauses;
-
-        JobTreeAllReduction _allreduce_clauses;
-        JobTreeAllReduction _allreduce_filter;
-        bool _filtering = false;
-        bool _all_stages_done = false;
-
-        Session(const Parameters& params, BaseSatJob* job, AdaptiveClauseDatabase& cdb, int epoch) : 
-            _params(params), _job(job), _cdb(cdb), _epoch(epoch),
-            _allreduce_clauses(
-                job->getJobTree(),
-                // Base message 
-                JobMessage(_job->getId(), _job->getRevision(), epoch, MSG_ALLREDUCE_CLAUSES),
-                // Neutral element
-                {1, -1}, // two integers: number of aggregated job tree nodes, winning solver ID
-                // Aggregator for local + incoming elements
-                [&](std::list<std::vector<int>>& elems) {
-                    int numAggregated = 0;
-                    int successfulSolverId = -1;
-                    for (auto& elem : elems) {
-                        if (elem.back() != -1 && (successfulSolverId == -1 || successfulSolverId > elem.back())) {
-                            successfulSolverId = elem.back();
-                        }
-                        elem.pop_back();
-                        numAggregated += elem.back();
-                        elem.pop_back();
-                    }
-                    auto merger = _cdb.getBufferMerger(_job->getBufferLimit(numAggregated, MyMpi::ALL));
-                    for (auto& elem : elems) {
-                        merger.add(_cdb.getBufferReader(elem.data(), elem.size()));
-                    }
-                    std::vector<int> merged = merger.merge(&_excess_clauses_from_merge);
-                    LOG(V4_VVER, "%s : merged %i contribs ~> len=%i\n", 
-                        _job->toStr(), numAggregated, merged.size());
-                    merged.push_back(numAggregated);
-                    merged.push_back(successfulSolverId);
-                    return merged;
-                }
-            ),
-            _allreduce_filter(
-                job->getJobTree(), 
-                // Base message
-                JobMessage(_job->getId(), _job->getRevision(), epoch, MSG_ALLREDUCE_FILTER),
-                // Neutral element
-                std::vector<int>(ClauseMetadata::numBytes(), 0),
-                // Aggregator for local + incoming elements
-                [&](std::list<std::vector<int>>& elems) {
-                    std::vector<int> filter = std::move(elems.front());
-                    elems.pop_front();
-
-                    unsigned long maxMinEpochId;
-                    if (ClauseMetadata::enabled()) {
-                        assert(filter.size() >= 2);
-                        maxMinEpochId = ClauseMetadata::readUnsignedLong(filter.data());
-                    }
-
-                    for (auto& elem : elems) {
-                        if (filter.size() < elem.size()) 
-                            filter.resize(elem.size());
-
-                        if (ClauseMetadata::enabled()) {
-                            assert(elem.size() >= 2);
-                            unsigned long minEpochId = ClauseMetadata::readUnsignedLong(elem.data());
-                            maxMinEpochId = std::max(maxMinEpochId, minEpochId);
-                        }
-                        
-                        for (size_t i = ClauseMetadata::numBytes(); i < elem.size(); i++) {
-                            filter[i] |= elem[i]; // bitwise OR
-                        }
-                    }
-
-                    if (ClauseMetadata::enabled()) {
-                        ClauseMetadata::writeUnsignedLong(maxMinEpochId, filter.data());
-                    }
-
-                    return filter;
-                }
-            ) { }
-        ~Session() {
-            _allreduce_clauses.destroy();
-            _allreduce_filter.destroy();
-        }
-
-        void setFiltering() {_filtering = true;}
-        bool isFiltering() const {return _filtering;}
-        std::vector<int> applyGlobalFilter(const std::vector<int>& filter, std::vector<int>& clauses);
-        void setAllStagesDone() {_all_stages_done = true;}
-
-        bool isValid() const {
-            return _allreduce_clauses.isValid() || _allreduce_filter.isValid();
-        }
-        bool allStagesDone() const {return _all_stages_done;}
-        bool isDestructible() {
-            return _allreduce_clauses.isDestructible() && _allreduce_filter.isDestructible();
-        }
-    };
-
-    std::list<Session> _sessions;
->>>>>>> b2f0aaa1
 
     int _current_epoch = 0;
     float _time_of_last_epoch_initiation = 0;
+    float _time_of_last_epoch_conclusion = 0;
 
     float _solving_time = 0;
 
-<<<<<<< HEAD
     bool _sent_cert_unsat_ready_msg;
-=======
-    bool _sent_ready_msg;
->>>>>>> b2f0aaa1
     int _num_ready_msgs_from_children = 0;
 
     JobMessage _msg_unsat_found;
@@ -168,31 +49,7 @@
     std::unique_ptr<ProofProducer> _proof_producer;
 
 public:
-<<<<<<< HEAD
     AnytimeSatClauseCommunicator(const Parameters& params, BaseSatJob* job);
-=======
-    AnytimeSatClauseCommunicator(const Parameters& params, BaseSatJob* job) : _params(params), _job(job), 
-        _clause_buf_base_size(_params.clauseBufferBaseSize()), 
-        _clause_buf_discount_factor(_params.clauseBufferDiscountFactor()),
-        _use_cls_history(params.collectClauseHistory()),
-        _cdb([&]() {
-            AdaptiveClauseDatabase::Setup setup;
-            setup.maxClauseLength = _params.strictClauseLengthLimit();
-            setup.maxLbdPartitionedSize = _params.maxLbdPartitioningSize();
-            setup.slotsForSumOfLengthAndLbd = _params.groupClausesByLengthLbdSum();
-            setup.numLiterals = 0;
-            return setup;
-        }()),
-        _cls_history(_params, _job->getBufferLimit(_job->getJobTree().getCommSize(), MyMpi::ALL), *job, _cdb), _sent_ready_msg(!ClauseMetadata::enabled() && !_params.deterministicSolving()) {
-
-        _time_of_last_epoch_initiation = Timer::elapsedSeconds();
-        _time_of_last_epoch_conclusion = Timer::elapsedSeconds();
-    }
-
-    ~AnytimeSatClauseCommunicator() {
-        _sessions.clear();
-    }
->>>>>>> b2f0aaa1
 
     void communicate();
     void handle(int source, int mpiTag, JobMessage& msg);
