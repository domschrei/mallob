
#include <stdlib.h>
#include <assert.h>
#include <signal.h>
#include <string.h>
#include <unistd.h>
#include <atomic>
#include <functional>
#include <utility>

#include "app/sat/data/clause_metadata.hpp"
#include "app/sat/execution/clause_pipe_defs.hpp"
#include "app/sat/execution/solving_state.hpp"
#include "app/sat/job/forked_sat_job.hpp"
#include "util/sys/shmem_cache.hpp"
#include "app/sat/job/inplace_sharing_aggregation.hpp"
#include "sat_process_adapter.hpp"
#include "../execution/engine.hpp"
#include "util/string_utils.hpp"
#include "util/sys/bidirectional_anytime_pipe_shmem.hpp"
#include "util/sys/shared_memory.hpp"
#include "util/sys/proc.hpp"
#include "util/sys/subprocess.hpp"
#include "util/sys/process.hpp"
#include "util/logger.hpp"
#include "util/sys/thread_pool.hpp"
#include "app/sat/job/sat_shared_memory.hpp"
#include "util/option.hpp"
#include "util/sys/tmpdir.hpp"
#include "util/sys/watchdog.hpp"

#ifndef MALLOB_SUBPROC_DISPATCH_PATH
#define MALLOB_SUBPROC_DISPATCH_PATH ""
#endif

SatProcessAdapter::SatProcessAdapter(Parameters&& params, SatProcessConfig&& config,
    size_t fSize, const int* fLits, Checksum chksum,
    int descId, std::shared_ptr<AnytimeSatClauseCommunicator>& comm) :    
        _params(std::move(params)), _config(std::move(config)), _clause_comm(comm),
        _f_size(fSize), _f_lits(fLits), _desc_id(descId), _chksum(chksum) {

    _desired_revision = _config.firstrev;
    _shmem_id = _config.getSharedMemId(Proc::getPid());
    assert(_clause_comm);

    // Initialize "management" shared memory
    //log(V4_VVER, "Setup base shmem: %s\n", _shmem_id.c_str());
    void* mainShmem = SharedMemory::create(_shmem_id, sizeof(SatSharedMemory));
    _shmem.insert(ShmemObject{_shmem_id, mainShmem, sizeof(SatSharedMemory)});
    // "placement new" operator: construct object not in the heap but in the provided chunk of memory
    _hsm = new ((char*)mainShmem) SatSharedMemory();
    _hsm->fSize = _f_size;
    _hsm->chksum = _chksum;
    _hsm->config = _config;
    _sum_of_revision_sizes += _f_size;
}

void SatProcessAdapter::doWriteRevisions() {

    if (_num_revisions_to_write.load(std::memory_order_relaxed) == 0) return;
    if (!_initialized || _hsm->doTerminate || !_mtx_revisions.tryLock()) return;

    if (_bg_writer_running) {
        _mtx_revisions.unlock();
        return;
    }
    if (_bg_writer.valid()) _bg_writer.get();
    
    _bg_writer = ProcessWideThreadPool::get().addTask([this]() {
        while (!_terminate && _num_revisions_to_write > 0) {
            RevisionData revData;
            {
                auto lock = _mtx_revisions.getLock();
                if (_revisions_to_write.empty()) break;
                revData = _revisions_to_write.front();
                _revisions_to_write.erase(_revisions_to_write.begin());
                _num_revisions_to_write--;
            }
            LOG(V4_VVER, "DBG Writing next revision\n");
            auto revStr = std::to_string(revData.revision);
            createSharedMemoryBlock("fsize."       + revStr, sizeof(size_t),              (void*)&revData.fSize);
            const int* fPtr = (const int*) createSharedMemoryBlock("formulae." + revStr, sizeof(int) * revData.fSize,
                (void*)revData.fLits, revData.revision, revData.descriptionId, true);
            LOG(V2_INFO, "SUMMARY %s\n", StringUtils::getSummary(fPtr, revData.fSize).c_str());
            //if (revData.fSize > 0) assert(fPtr[0] != 0);
            //if (revData.fSize > 0) assert(fPtr[revData.fSize-1] == 0);
            createSharedMemoryBlock("checksum."    + revStr, sizeof(Checksum),            (void*)&(revData.checksum));
            _written_revision = revData.revision;
            LOG(V4_VVER, "DBG Done writing next revision %i\n", revData.revision);
        }
        auto lock = _mtx_revisions.getLock();
        _bg_writer_running = false;
    });

    _bg_writer_running = true;
    _mtx_revisions.unlock();
}

void SatProcessAdapter::run() {
    _running = true;
    _bg_initializer = ProcessWideThreadPool::get().addTask(
        std::bind(&SatProcessAdapter::doInitialize, this)
    );
}

void SatProcessAdapter::doInitialize() {

    // Allocate shared memory for formula, assumptions of initial revision
    const int* fInShmem = (const int*) createSharedMemoryBlock("formulae.0",
        sizeof(int) * _f_size, (void*)_f_lits, 0, _desc_id, true);
<<<<<<< HEAD
    LOG(V2_INFO, "SUMMARY %i %s\n", _f_size, StringUtils::getSummary(fInShmem, _f_size).c_str());
    if (_f_size > 0) assert(fInShmem[0] != 0);
    if (_f_size > 0) assert(fInShmem[_f_size-1] == 0);
    createSharedMemoryBlock("assumptions.0", sizeof(int) * _a_size, (void*)_a_lits);
=======
    LOG(V2_INFO, "SUMMARY %s\n", StringUtils::getSummary(fInShmem, _f_size).c_str());
>>>>>>> 23cceabf

    // Set up bi-directional pipe to and from the subprocess
    char* pipeParentToChild = (char*) createSharedMemoryBlock("pipe-parenttochild", _hsm->pipeBufSize, nullptr);
    char* pipeChildToParent = (char*) createSharedMemoryBlock("pipe-childtoparent", _hsm->pipeBufSize, nullptr);
    _guard_pipe.lock()->reset(new BiDirectionalAnytimePipeShmem(
        {pipeParentToChild, _hsm->pipeBufSize, true},
        {pipeChildToParent, _hsm->pipeBufSize, true}, true));

    // Create SAT solving child process
    Subprocess subproc(_params, "mallob_sat_process");
    pid_t res = subproc.start();

    // Set up a watchdog
    auto thisTid = Proc::getTid();
    Watchdog watchdog(_params.watchdog(), 500, true, [&, childPid=res]() {
        // In case of a freeze, trace the child process itself
        Process::writeTrace(childPid);
    });
    watchdog.setWarningPeriod(500);
    watchdog.setAbortPeriod(10'000);

    // Wait until the process is properly initialized
    while (!_hsm->didStart && !Process::didChildExit(res)) {
        Process::resume(res);
        usleep(1000 * 10); // 10 ms
    }

    // Change adapter state
    auto lock = _mtx_state.getLock();
    _child_pid = res;
    _state = SolvingStates::ACTIVE;
    applySolvingState(true);
}

bool SatProcessAdapter::isFullyInitialized() {
    return _initialized && _hsm->isInitialized;
}

void SatProcessAdapter::appendRevisions(const std::vector<RevisionData>& revisions, int desiredRevision, int nbThreads) {
    {
        auto lock = _mtx_revisions.getLock();
        _revisions_to_write.insert(_revisions_to_write.end(), revisions.begin(), revisions.end());
        _desired_revision = std::max(_desired_revision, desiredRevision);
        _num_revisions_to_write += revisions.size();
        for (auto& data : revisions) _sum_of_revision_sizes += data.fSize;
    }
    doWriteRevisions();
    _nb_threads = nbThreads;
    _thread_count_update = true;
}

void SatProcessAdapter::preregisterShmemObject(ShmemObject&& obj) {
    std::string shmemId = obj.id;
    _guard_prereg_shmem.lock().get()[shmemId] = std::move(obj);
}

void SatProcessAdapter::setSolvingState(SolvingStates::SolvingState state) {
    auto lock = _mtx_state.getLock();
    _state = state;
    if (!_initialized) return;
    applySolvingState();

}
void SatProcessAdapter::applySolvingState(bool initialize) {
    if (!initialize) assert(_initialized);
    if (_state == SolvingStates::ABORTING) {
        doTerminateInitializedProcess();
    }
    if (_state == SolvingStates::SUSPENDED || _state == SolvingStates::STANDBY) {
        Process::suspend(_child_pid); // Stop (suspend) process.
    }
    if (_state == SolvingStates::ACTIVE) {
        Process::resume(_child_pid); // Continue (resume) process.
    }
    if (initialize) _initialized.store(true, std::memory_order_release);
}

void SatProcessAdapter::doTerminateInitializedProcess() {
    _hsm->doTerminate = true; // Kindly ask child process to terminate.
}

void SatProcessAdapter::collectClauses(int maxSize) {
    if (!_initialized || _state != SolvingStates::ACTIVE || _clause_collecting_stage != NONE)
        return;
    _guard_pipe.lock().get()->writeData({maxSize}, CLAUSE_PIPE_PREPARE_CLAUSES);
    _clause_collecting_stage = QUERIED;
    if (_hsm->isInitialized) Process::wakeUp(_child_pid);
}
bool SatProcessAdapter::hasCollectedClauses() {
    return !_initialized || _state != SolvingStates::ACTIVE || _clause_collecting_stage == RETURNED;
}
std::vector<int> SatProcessAdapter::getCollectedClauses(int& successfulSolverId, int& numLits) {
    if (_clause_collecting_stage != RETURNED) return std::vector<int>();
    _clause_collecting_stage = NONE;
    successfulSolverId = _successful_solver_id;
    numLits = _nb_incoming_lits;
    return std::move(_collected_clauses);
}
int SatProcessAdapter::getLastAdmittedNumLits() {
    return _last_admitted_nb_lits;
}
long long SatProcessAdapter::getBestFoundObjectiveCost() const {
    return _best_found_objective_cost;
}
void SatProcessAdapter::updateBestFoundSolutionCost(long long bestFoundSolutionCost) {
    if (!_initialized || _state != SolvingStates::ACTIVE) return;
    _guard_pipe.lock().get()->writeData(
        {(int*) &bestFoundSolutionCost, (int*) ((&bestFoundSolutionCost)+1)},
        CLAUSE_PIPE_UPDATE_BEST_FOUND_OBJECTIVE_COST);
}

void SatProcessAdapter::filterClauses(int epoch, std::vector<int>&& clauses) {
    if (!_initialized || _state != SolvingStates::ACTIVE) return;
    _guard_pipe.lock().get()->writeData(std::move(clauses), {epoch},
        CLAUSE_PIPE_FILTER_IMPORT);
    _epoch_of_export_buffer = epoch;
    if (_hsm->isInitialized) Process::wakeUp(_child_pid);
}

bool SatProcessAdapter::hasFilteredClauses(int epoch) {
    if (!_initialized) return true; // will return dummy
    if (_state != SolvingStates::ACTIVE) return true; // may return dummy
    return _filters_by_epoch.count(epoch);
}

std::vector<int> SatProcessAdapter::getLocalFilter(int epoch) {
    std::vector<int> filter;
    auto it = _filters_by_epoch.find(epoch);
    if (it != _filters_by_epoch.end()) {
        filter = std::move(it->second);
        _filters_by_epoch.erase(it);
        assert(filter.size() >= (ClauseMetadata::enabled() ? 2 : 0));
        if (_epoch_of_export_buffer != epoch)
            filter.resize(ClauseMetadata::enabled() ? 2 : 0); // wrong epoch
    } else {
        filter = std::vector<int>(ClauseMetadata::enabled() ? 2 : 0, 0);
    }
    return filter;
}

void SatProcessAdapter::applyFilter(int epoch, std::vector<int>&& filter) {
    if (!_initialized || _state != SolvingStates::ACTIVE) return;
    if (epoch != _epoch_of_export_buffer) return; // ignore filter if the corresponding clauses are not present
    auto pipe = _guard_pipe.lock();
    if (*pipe) pipe.get()->writeData(std::move(filter), {epoch}, CLAUSE_PIPE_DIGEST_IMPORT);
    if (_hsm->isInitialized) Process::wakeUp(_child_pid);
}

void SatProcessAdapter::digestClausesWithoutFilter(int epoch, std::vector<int>&& clauses, bool stateless) {
    if (!_initialized || _state != SolvingStates::ACTIVE) return;
    _guard_pipe.lock().get()->writeData(std::move(clauses), {epoch, stateless?1:0},
        CLAUSE_PIPE_DIGEST_IMPORT_WITHOUT_FILTER);
    if (_hsm->isInitialized) Process::wakeUp(_child_pid);
}

void SatProcessAdapter::returnClauses(std::vector<int>&& clauses) {
    if (!_initialized || _state != SolvingStates::ACTIVE) return;
    _guard_pipe.lock().get()->writeData(std::move(clauses), {_clause_buffer_revision}, CLAUSE_PIPE_RETURN_CLAUSES);
}

void SatProcessAdapter::digestHistoricClauses(int epochBegin, int epochEnd, std::vector<int>&& clauses) {
    if (!_initialized || _state != SolvingStates::ACTIVE) return;
    _guard_pipe.lock().get()->writeData(std::move(clauses), {epochBegin, epochEnd, _clause_buffer_revision}, CLAUSE_PIPE_DIGEST_HISTORIC);
}


void SatProcessAdapter::dumpStats() {
    if (!_initialized || _state != SolvingStates::ACTIVE) return;
    _guard_pipe.lock().get()->writeData({}, CLAUSE_PIPE_DUMP_STATS);
    // No hard need to wake up immediately
}

SatProcessAdapter::SubprocessStatus SatProcessAdapter::check() {
    if (!_initialized) return NORMAL;

    int exitStatus = 0;
    if (!_hsm->doTerminate && !Terminator::isTerminating()
        && (_hsm->didTerminate ||
            (Process::didChildExit(_child_pid, &exitStatus) && exitStatus != 0))) {
        // Child has exited without being told to.
        if (exitStatus == SIGUSR2) {
            LOG(V3_VERB, "Restarting non-incremental child %ld\n", _child_pid);
        } else {
            LOG(V1_WARN, "[WARN] Child %ld exited unexpectedly (status %i)\n", _child_pid, exitStatus);
            if (!_params.restartSubprocessAtAbort()) {
                LOG(V0_CRIT, "[ERROR] Mallob is configured to abort together with the sub-process\n");
                abort();
            }
        }
        if (_params.proofOutputFile.isSet()) {
            // Certified UNSAT: Child crashing is not permitted!
            LOG(V1_WARN, "[ERROR] Child %ld exiting renders the proofs illegal - aborting\n", _child_pid);
            abort();
        }
        // Notify to restart solver engine
        return CRASHED;
    }

    doWriteRevisions();

    if (_state != SolvingStates::ACTIVE) return NORMAL;

    auto pipe = _guard_pipe.lock();
    char c = pipe.get()->pollForData();
    if (c == CLAUSE_PIPE_PREPARE_CLAUSES) {
        _collected_clauses = pipe.get()->readData(c);

        _successful_solver_id = _collected_clauses.back(); _collected_clauses.pop_back();
        _nb_incoming_lits = _collected_clauses.back(); _collected_clauses.pop_back();

        // read best found objective cost
        int costAsInts[sizeof(long long)/sizeof(int)];
        for (size_t i = 0; i < sizeof(long long)/sizeof(int); i++) {
            costAsInts[sizeof(long long)/sizeof(int) - 1 - i] = _collected_clauses.back();
            _collected_clauses.pop_back();
        }
        _best_found_objective_cost = * (long long*) costAsInts;
        if (_best_found_objective_cost != LLONG_MAX)
            LOG(V4_VVER, "best found objective cost: %lld\n", _best_found_objective_cost);

        _clause_collecting_stage = RETURNED;
        LOG(V5_DEBG, "collected clauses from subprocess\n");
    } else if (c == CLAUSE_PIPE_FILTER_IMPORT) {
        std::vector<int> filter = pipe.get()->readData(c);
        int epoch = filter.back(); filter.pop_back();
        _filters_by_epoch[epoch] = std::move(filter);
    } else if (c == CLAUSE_PIPE_DIGEST_IMPORT) {
        _last_admitted_nb_lits = pipe.get()->readData(c).front();
    } else if (c == CLAUSE_PIPE_SOLUTION) {
        std::vector<int> solution = pipe.get()->readData(c);
        pipe.unlock();
        const int resultCode = solution.back(); solution.pop_back();
        const unsigned long globalStartOfSuccessEpoch = * (unsigned long*) (solution.data()+solution.size()-2);
        solution.pop_back(); solution.pop_back();
        const int winningInstance = solution.back(); solution.pop_back();
        const int solutionRevision = solution.back(); solution.pop_back();
        if (solutionRevision == _desired_revision) {
            _solution.result = resultCode;
            _solution.revision = solutionRevision;
            _solution.winningInstanceId = winningInstance;
            _solution.globalStartOfSuccessEpoch = globalStartOfSuccessEpoch;
            _solution.setSolutionToSerialize(solution.empty() ? nullptr : solution.data(), solution.size());
            return FOUND_RESULT;
        }
    } else if (c == CLAUSE_PIPE_SUBMIT_PREPROCESSED_FORMULA) {
        _preprocessed_formula = pipe.get()->readData(c);
        pipe.unlock();
        return FOUND_PREPROCESSED_FORMULA;
    }
    pipe.unlock();

    if (_published_revision < _written_revision) {
        _published_revision = _written_revision;
        _guard_pipe.lock().get()->writeData({_desired_revision, _published_revision}, CLAUSE_PIPE_START_NEXT_REVISION);
    }

    if (_thread_count_update) {
        _guard_pipe.lock().get()->writeData({_nb_threads}, CLAUSE_PIPE_SET_THREAD_COUNT);
        _thread_count_update = false;
    }

    return NORMAL;
}

JobResult& SatProcessAdapter::getSolution() {
    return _solution;
}

void SatProcessAdapter::waitUntilChildExited() {
    if (!_running) return;
    while (!_initialized) { // make sure that there is a process to exit
        usleep(10*1000); // 10 ms
    }
    doTerminateInitializedProcess(); // make sure that the process receives a terminate signal
    while (!Process::didChildExit(_child_pid)) {
        Process::resume(_child_pid); // make sure that the process isn't frozen
        usleep(10*1000); // 10ms
    }
}

void* SatProcessAdapter::createSharedMemoryBlock(std::string shmemSubId, size_t size, const void* data, int rev, int descId, bool managedInCache) {
    if (size == 0) return (void*) 1;

    const std::string qualifiedShmemId = _shmem_id + "." + shmemSubId;
    std::string actualShmemId = qualifiedShmemId;

    void* shmem {nullptr};

    if (!managedInCache || descId == 0) {
        shmem = SharedMemory::create(qualifiedShmemId, size);
        assert(shmem);
        if (data) {
            memcpy(shmem, data, size);
        } else {
            memset(shmem, 0, size);
        }
        _shmem.insert(ShmemObject{actualShmemId, shmem, size,
            false, rev, qualifiedShmemId});
        return shmem;
    }

    actualShmemId = SharedMemoryCache::getShmemId(descId);
    {
        ShmemObject obj;
        auto preregShmem = _guard_prereg_shmem.lock();
        if (preregShmem->contains(actualShmemId)) {
            obj = std::move(preregShmem.get()[actualShmemId]);
            shmem = obj.data;
            preregShmem->erase(actualShmemId);
        }
        if (shmem)
            _shmem.insert(ShmemObject{actualShmemId, shmem, size,
                true, rev, obj.userLabel, descId});
    }
    if (!shmem) {
        shmem = StaticSharedMemoryCache::get().createOrAccess(descId, qualifiedShmemId, size,
            data, actualShmemId);
        _shmem.insert(ShmemObject{actualShmemId, shmem, size,
            true, rev, qualifiedShmemId, descId});
    }

    assert(shmem);
    auto descIdShmemId = "descid." + std::to_string(rev);
    createSharedMemoryBlock(descIdShmemId, sizeof(int), &descId);

    return shmem;
}

void SatProcessAdapter::crash() {
    _hsm->doCrash = true;
}

void SatProcessAdapter::reduceThreadCount() {
    if (!_initialized || _state != SolvingStates::ACTIVE) return;
    _guard_pipe.lock().get()->writeData({}, CLAUSE_PIPE_REDUCE_THREAD_COUNT);
}
void SatProcessAdapter::setThreadCount(int nbThreads) {
    if (!_initialized || _state != SolvingStates::ACTIVE) return;
    _guard_pipe.lock().get()->writeData({nbThreads}, CLAUSE_PIPE_SET_THREAD_COUNT);
}

SatProcessAdapter::~SatProcessAdapter() {
    freeSharedMemory();
}

void SatProcessAdapter::freeSharedMemory() {

    bool terminated = false;
    if (!_terminate.compare_exchange_strong(terminated, true)) {
        while (!_destructed) usleep(1000*1);
        return;
    }

    // wait for termination of background threads
    if (_bg_initializer.valid()) _bg_initializer.get();
    if (_bg_writer.valid()) _bg_writer.get();

    // delete shmem-based pipe
    _guard_pipe.lock()->reset();

    // Clean up shared memory objects created here
    _hsm = nullptr;
    {
        auto preregShmem = _guard_prereg_shmem.lock();
        for (auto& [id, obj] : preregShmem.get()) _shmem.insert(std::move(obj));
        preregShmem->clear();
    }
    for (auto& shmemObj : _shmem) {
        //log(V4_VVER, "DBG deleting %s\n", shmemObj.id.c_str());
        if (shmemObj.managedInCache) {
            const int descId = shmemObj.descId;
            assert(descId > 0);
            assert(shmemObj.data);
            StaticSharedMemoryCache::get().drop(descId, shmemObj.userLabel, shmemObj.size, shmemObj.data);
        } else {
            SharedMemory::free(shmemObj.id, (char*)shmemObj.data, shmemObj.size);
        }
    }
    _shmem.clear();
    _destructed = true;
}<|MERGE_RESOLUTION|>--- conflicted
+++ resolved
@@ -108,14 +108,7 @@
     // Allocate shared memory for formula, assumptions of initial revision
     const int* fInShmem = (const int*) createSharedMemoryBlock("formulae.0",
         sizeof(int) * _f_size, (void*)_f_lits, 0, _desc_id, true);
-<<<<<<< HEAD
-    LOG(V2_INFO, "SUMMARY %i %s\n", _f_size, StringUtils::getSummary(fInShmem, _f_size).c_str());
-    if (_f_size > 0) assert(fInShmem[0] != 0);
-    if (_f_size > 0) assert(fInShmem[_f_size-1] == 0);
-    createSharedMemoryBlock("assumptions.0", sizeof(int) * _a_size, (void*)_a_lits);
-=======
     LOG(V2_INFO, "SUMMARY %s\n", StringUtils::getSummary(fInShmem, _f_size).c_str());
->>>>>>> 23cceabf
 
     // Set up bi-directional pipe to and from the subprocess
     char* pipeParentToChild = (char*) createSharedMemoryBlock("pipe-parenttochild", _hsm->pipeBufSize, nullptr);
