
#include <thread>
#include "app/app_message_subscription.hpp"
#include "util/assert.hpp"

#include "util/logger.hpp"
#include "util/sys/timer.hpp"
#include "comm/mympi.hpp"
#include "forked_sat_job.hpp"
#include "anytime_sat_clause_communicator.hpp"
#include "util/sys/proc.hpp"
#include "util/sys/process.hpp"
#include "sat_process_config.hpp"
#include "util/sys/thread_pool.hpp"

std::atomic_int ForkedSatJob::_static_subprocess_index = 1;

ForkedSatJob::ForkedSatJob(const Parameters& params, const JobSetup& setup, AppMessageTable& table) : 
        BaseSatJob(params, setup, table) {
}

void ForkedSatJob::appl_start() {
    assert(!_initialized);
    doStartSolver();
    _time_of_start_solving = Timer::elapsedSeconds();
    _initialized = true;
}

void ForkedSatJob::doStartSolver() {

    SatProcessConfig config(_params, *this, _static_subprocess_index++);
    Parameters hParams(_params);
    hParams.satEngineConfig.set(config.toString());
    hParams.applicationConfiguration.set(getDescription().getAppConfiguration().serialize());
    if (_params.verbosity() >= V5_DEBG) LOG(V5_DEBG, "Program options: %s\n", hParams.getParamsAsString().c_str());
    _last_imported_revision = 0;

    const JobDescription& desc = getDescription();
    // do not copy the entire job description if the spawned job is an empty dummy
    bool dummyJob = config.threads == 0; 

    if (!_initialized) {
        _clause_comm.reset(new AnytimeSatClauseCommunicator(_params, this));
    }

    _solver.reset(new SatProcessAdapter(
        std::move(hParams), std::move(config), this,
        dummyJob ? std::min(1ul, desc.getFormulaPayloadSize(0)) : desc.getFormulaPayloadSize(0), 
        desc.getFormulaPayload(0), 
        dummyJob ? std::min(1ul, desc.getAssumptionsSize(0)) : desc.getAssumptionsSize(0),
        desc.getAssumptionsPayload(0),
        _clause_comm
    ));
    loadIncrements();

    //log(V5_DEBG, "%s : beginning to solve\n", toStr());
    _solver->run();
}

void ForkedSatJob::loadIncrements() {
    const auto& desc = getDescription();
    int lastRev = desc.getRevision();
    std::vector<SatProcessAdapter::RevisionData> revisions;
    while (_last_imported_revision < lastRev) {
        _last_imported_revision++;
        size_t numLits = desc.getFormulaPayloadSize(_last_imported_revision);
        size_t numAssumptions = desc.getAssumptionsSize(_last_imported_revision);
        LOG(V4_VVER, "%s : Forward rev. %i : %i lits, %i assumptions\n", toStr(), 
                _last_imported_revision, numLits, numAssumptions);
        revisions.emplace_back(SatProcessAdapter::RevisionData {
            _last_imported_revision,
            _last_imported_revision == lastRev ? desc.getChecksum() : Checksum(),
            numLits, 
            desc.getFormulaPayload(_last_imported_revision),
            numAssumptions,
            desc.getAssumptionsPayload(_last_imported_revision)
        });
    }
    if (!revisions.empty()) {
        _solver->appendRevisions(revisions, getDesiredRevision());
        _done_locally = false;
        _internal_result = JobResult();
    }
}

void ForkedSatJob::appl_suspend() {
    if (!_initialized) return;
    _solver->setSolvingState(SolvingStates::SUSPENDED);
    _clause_comm->communicate();
}

void ForkedSatJob::appl_resume() {
    if (!_initialized) return;
    _solver->setSolvingState(SolvingStates::ACTIVE);
    _clause_comm->communicate();
}

void ForkedSatJob::appl_terminate() {
    if (!_initialized) return;
    _solver->setSolvingState(SolvingStates::ABORTING);
}

int ForkedSatJob::appl_solved() {
    int result = -1;
    if (!_initialized || getState() != ACTIVE) return result;
    loadIncrements();
    if (_done_locally || _assembling_proof) {
        if (_assembling_proof && _clause_comm->isDoneAssemblingProof()) {
            _assembling_proof = false;
            return _internal_result.result;
        }
        return result;
    }

    // Did a solver find a result?
    auto status = _solver->check();
    if (status == SatProcessAdapter::FOUND_RESULT) {
        _internal_result = std::move(_solver->getSolution());
        assert(_internal_result.hasSerialization());
        result = _internal_result.result;
        LOG_ADD_DEST(V2_INFO, "%s rev. %i : found result %s", getJobTree().getRootNodeRank(), toStr(), getRevision(), 
                            result == RESULT_SAT ? "SAT" : result == RESULT_UNSAT ? "UNSAT" : "UNKNOWN");
        _internal_result.id = getId();
        _internal_result.revision = getRevision();
        _done_locally = true;

        if (ClauseMetadata::enabled() && result == RESULT_UNSAT
                && _params.distributedProofAssembly()) {
            // Unsatisfiability: handle separately.
            int finalEpoch = _clause_comm->getCurrentEpoch();
            int winningInstance = _internal_result.winningInstanceId;
            unsigned long globalStartOfSuccessEpoch = _internal_result.globalStartOfSuccessEpoch;
            LOG(V2_INFO, "Query to begin distributed proof assembly with winning instance %i, gsofe=%lu\n", 
                winningInstance, globalStartOfSuccessEpoch);
            JobMessage msg(getId(), getJobTree().getRootContextId(), 
                getRevision(), finalEpoch, MSG_NOTIFY_UNSAT_FOUND);
            msg.payload.push_back(winningInstance);
            int size = msg.payload.size();
            msg.payload.resize(msg.payload.size()+2);
            memcpy(msg.payload.data()+size, &globalStartOfSuccessEpoch, 2*sizeof(int));
            getJobTree().sendToRoot(msg);
            _assembling_proof = true;
            return -1;
        }

    } else if (status == SatProcessAdapter::CRASHED) {
        // Subprocess crashed for whatever reason: try to recover
        handleSolverCrash();
    }
    return result;
}

void ForkedSatJob::handleSolverCrash() {

    // Release "old" solver from ownership, clean up concurrently
    SatProcessAdapter* solver = _solver.release();
    auto future = ProcessWideThreadPool::get().addTask([solver]() {
        // clean up solver
        delete solver;
    });
    _old_solver_destructions.push_back(std::move(future));

    // Start new solver (with renamed shared memory segments)
    doStartSolver();
}

JobResult&& ForkedSatJob::appl_getResult() {
    assert(_internal_result.hasSerialization());
    return std::move(_internal_result);
}

void ForkedSatJob::appl_dumpStats() {
    if (!_initialized || getState() != ACTIVE) return;
    _solver->dumpStats();
}

bool ForkedSatJob::appl_isDestructible() {
    // Wrong state?
    if (getState() != PAST) return false;
    // Not initialized (yet)?
    if (!_initialized) return true;
    // SAT comm. present which is not destructible (yet)?
    if (!_clause_comm->isDestructible()) {
        _clause_comm->communicate(); // may advance destructibility
        return false;
    }
    // Destructible!
    // If shared memory needs to be cleaned up, start an according thread
    startDestructThreadIfNecessary();
    // Everything cleaned up?
    return _shmem_freed;
}

void ForkedSatJob::appl_memoryPanic() {
    if (!_initialized) return;
    int nbThreads = getNumThreads();
    if (nbThreads > 0 && _solver->getStartedNumThreads() == nbThreads) 
        setNumThreads(nbThreads-1);
    LOG(V1_WARN, "[WARN] %s : memory panic triggered - restarting solver with %i threads\n", toStr(), getNumThreads());
    _solver->crash();
}

void ForkedSatJob::appl_communicate() {
    if (!_clause_comm) return;
    _clause_comm->communicate();
    while (hasDeferredMessage()) {
        auto deferredMsg = getDeferredMessage();
        _clause_comm->handle(
            deferredMsg.source, deferredMsg.mpiTag, deferredMsg.msg);
    }
}

void ForkedSatJob::appl_communicate(int source, int mpiTag, JobMessage& msg) {
<<<<<<< HEAD
    if (!_initialized && ClauseMetadata::enabled() 
=======
    if ((!isInitialized() || !checkClauseComm())
            && (ClauseMetadata::enabled() || _params.deterministicSolving())
>>>>>>> b2f0aaa1
            && msg.tag == MSG_INITIATE_CLAUSE_SHARING) {
        deferMessage(source, mpiTag, msg);
        return;
    }
    if (!_initialized) {
        msg.returnToSender(source, mpiTag);
        return;
    }
    if (msg.tag == MSG_INITIATE_PROOF_COMBINATION) {
        // shut down solver
        if (_solver) _solver->setSolvingState(SolvingStates::ABORTING);
    }
    _clause_comm->handle(source, mpiTag, msg);
}

bool ForkedSatJob::isInitialized() {
    return _initialized && _solver->isFullyInitialized();
}

void ForkedSatJob::prepareSharing(int maxSize) {
    if (!_initialized || getState() != ACTIVE) return;
    _sharing_max_size = maxSize;
    _solver->collectClauses(maxSize);
}
bool ForkedSatJob::hasPreparedSharing() {
    if (!_initialized || getState() != ACTIVE) return true;
    bool hasCollected = _solver->hasCollectedClauses();
    if (!hasCollected) prepareSharing(_sharing_max_size);
    return hasCollected;
}
<<<<<<< HEAD
std::vector<int> ForkedSatJob::getPreparedClauses(Checksum& checksum) {
    if (!_initialized) return std::vector<int>();
    return _solver->getCollectedClauses();
=======
std::vector<int> ForkedSatJob::getPreparedClauses(Checksum& checksum, int& successfulSolverId) {
    if (!_initialized || !_solver->hasCollectedClauses()) 
        return std::vector<int>();
    return _solver->getCollectedClauses(successfulSolverId);
>>>>>>> b2f0aaa1
}
std::pair<int, int> ForkedSatJob::getLastAdmittedClauseShare() {
    if (!_initialized) return std::pair<int, int>();
    return _solver->getLastAdmittedClauseShare();
}

void ForkedSatJob::filterSharing(int epoch, std::vector<int>& clauses) {
    if (!_initialized) return;
    _solver->filterClauses(epoch, clauses);
}
bool ForkedSatJob::hasFilteredSharing(int epoch) {
    if (!_initialized || getState() != ACTIVE) return true;
    return _solver->hasFilteredClauses(epoch);
}
std::vector<int> ForkedSatJob::getLocalFilter(int epoch) {
    if (!_initialized) return std::vector<int>(ClauseMetadata::numBytes(), 0);
    return _solver->getLocalFilter(epoch);
}
void ForkedSatJob::applyFilter(int epoch, std::vector<int>& filter) {
    if (!_initialized) return;
    _solver->applyFilter(epoch, filter);
}

void ForkedSatJob::digestSharingWithoutFilter(std::vector<int>& clauses) {
    if (!_initialized) return;
    _solver->digestClausesWithoutFilter(clauses);
    if (getJobTree().isRoot()) {
        LOG(V3_VERB, "%s : Digested clause buffer of size %ld\n", toStr(), clauses.size());
    }
}
void ForkedSatJob::returnClauses(std::vector<int>& clauses) {
    if (!_initialized) return;
    _solver->returnClauses(clauses);
}

void ForkedSatJob::digestHistoricClauses(int epochBegin, int epochEnd, std::vector<int>& clauses) {
    if (!_initialized) return;
    _solver->digestHistoricClauses(epochBegin, epochEnd, clauses);
}

void ForkedSatJob::startDestructThreadIfNecessary() {
    // Ensure concurrent destruction of shared memory
    if (!_destruction.valid() && !_shmem_freed) {
        LOG(V4_VVER, "%s : FSJ freeing mem\n", toStr());
        _destruction = ProcessWideThreadPool::get().addTask([this]() {
            _solver->waitUntilChildExited();
            _solver->freeSharedMemory();
            LOG(V4_VVER, "%s : FSJ mem freed\n", toStr());
            _shmem_freed = true;
        });
    }
}

ForkedSatJob::~ForkedSatJob() {
    LOG(V5_DEBG, "%s : enter FSJ destructor\n", toStr());

    if (_initialized) _solver->setSolvingState(SolvingStates::ABORTING);
    if (_destruction.valid()) _destruction.get();
    if (_initialized) _solver = NULL;

    // Wait for destruction of old solvers
    for (auto& future : _old_solver_destructions) {
        if (future.valid()) future.get();
    }

    LOG(V5_DEBG, "%s : destructed FSJ\n", toStr());
}<|MERGE_RESOLUTION|>--- conflicted
+++ resolved
@@ -211,13 +211,9 @@
 }
 
 void ForkedSatJob::appl_communicate(int source, int mpiTag, JobMessage& msg) {
-<<<<<<< HEAD
-    if (!_initialized && ClauseMetadata::enabled() 
-=======
-    if ((!isInitialized() || !checkClauseComm())
-            && (ClauseMetadata::enabled() || _params.deterministicSolving())
->>>>>>> b2f0aaa1
+    if (!_initialized && (ClauseMetadata::enabled() || _params.deterministicSolving()) 
             && msg.tag == MSG_INITIATE_CLAUSE_SHARING) {
+        LOG(V2_INFO, "DEFER MSG <= [%i]\n", source);
         deferMessage(source, mpiTag, msg);
         return;
     }
@@ -247,16 +243,9 @@
     if (!hasCollected) prepareSharing(_sharing_max_size);
     return hasCollected;
 }
-<<<<<<< HEAD
-std::vector<int> ForkedSatJob::getPreparedClauses(Checksum& checksum) {
+std::vector<int> ForkedSatJob::getPreparedClauses(Checksum& checksum, int& successfulSolverId) {
     if (!_initialized) return std::vector<int>();
-    return _solver->getCollectedClauses();
-=======
-std::vector<int> ForkedSatJob::getPreparedClauses(Checksum& checksum, int& successfulSolverId) {
-    if (!_initialized || !_solver->hasCollectedClauses()) 
-        return std::vector<int>();
     return _solver->getCollectedClauses(successfulSolverId);
->>>>>>> b2f0aaa1
 }
 std::pair<int, int> ForkedSatJob::getLastAdmittedClauseShare() {
     if (!_initialized) return std::pair<int, int>();
