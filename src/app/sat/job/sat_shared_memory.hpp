
#pragma once

#include <sys/types.h>

#include "../solvers/portfolio_solver_interface.hpp"
#include "data/checksum.hpp"
#include "sat_process_config.hpp"

struct SatSharedMemory {

    SatProcessConfig config;

    // Meta data parent->child
    int fSize;
    int aSize;
    int desiredRevision;

    // Instructions parent->child
    bool doBegin {false};
    bool doExport {false};
    bool doFilterImport {false};
    bool doDigestImportWithFilter {false};
    bool doDigestImportWithoutFilter {false};
    bool doReturnClauses {false};
    bool doDigestHistoricClauses {false};
    bool doDumpStats {false};
    bool doStartNextRevision {false};
    bool doTerminate {false};
    bool doCrash {false};

    // Responses child->parent
    bool didExport {false};
    bool didFilterImport {false};
    bool didDigestImport {false};
    bool didReturnClauses {false};
    bool didDigestHistoricClauses {false};
    bool didDumpStats {false};
    bool didStartNextRevision {false};
    bool didTerminate {false};

    // State alerts child->parent
    bool isInitialized {false};
    bool hasSolution {false};
    SatResult result {UNKNOWN};
    int solutionRevision {-1};
    int winningInstance {-1};
    unsigned long globalStartOfSuccessEpoch;
    
    // Clause buffers: parent->child
    int exportBufferAllocatedSize;
    int exportBufferMaxSize {0};
    int importBufferMaxSize;
    int importBufferSize {0};
    int importBufferRevision;
    int returnedBufferSize;
    Checksum importChecksum;
<<<<<<< HEAD
    int importEpoch;
    int historicEpochBegin;
    int historicEpochEnd;

=======
    int winningSolverId {-1};
    
>>>>>>> b2f0aaa1
    // Clause buffers: child->parent
    int exportBufferTrueSize {0};
    Checksum exportChecksum;
    int filterSize;
    int lastNumClausesToImport;
    int lastNumAdmittedClausesToImport;
    int successfulSolverId {-1};
};<|MERGE_RESOLUTION|>--- conflicted
+++ resolved
@@ -55,15 +55,11 @@
     int importBufferRevision;
     int returnedBufferSize;
     Checksum importChecksum;
-<<<<<<< HEAD
     int importEpoch;
     int historicEpochBegin;
     int historicEpochEnd;
-
-=======
     int winningSolverId {-1};
     
->>>>>>> b2f0aaa1
     // Clause buffers: child->parent
     int exportBufferTrueSize {0};
     Checksum exportChecksum;
