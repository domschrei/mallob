--- conflicted
+++ resolved
@@ -16,7 +16,7 @@
 
 	Logger* logger {nullptr};
 	int globalId {0};
-	int localId {0}; 
+	int localId {0};
 	std::string jobname;
 	std::string profilingBaseDir; 
 	int profilingLevel {-1};
@@ -35,7 +35,6 @@
 	// Solver configuration and diversification
 
 	char solverType;
-<<<<<<< HEAD
 	bool doIncrementalSolving;
 	int diversificationIndex;
 
@@ -56,14 +55,6 @@
 	bool diversifyNative;
 	bool diversifyFanOut;
 	bool diversifyInitShuffle;
-=======
-	bool doIncrementalSolving {false};
-	int diversificationIndex {0};
-	bool diversifyNoise {false};
-	bool diversifyNative {false};
-	bool diversifyFanOut {false};
-	bool diversifyInitShuffle {false};
->>>>>>> 8f3b62b3
 	enum EliminationSetting {
 		ALLOW_ALL, DISABLE_SOME, DISABLE_MOST, DISABLE_ALL
 	} eliminationSetting {ALLOW_ALL};
@@ -92,13 +83,8 @@
 	size_t anticipatedLitsToImportPerCycle {1000};
 	bool resetLbdBeforeImport {false};
 	bool incrementLbdBeforeImport {false};
-<<<<<<< HEAD
 	int randomizeLbdBeforeImport;
 	bool adaptiveImportManager;
-=======
-	bool randomizeLbdBeforeImport {false};
-	bool adaptiveImportManager {true};
->>>>>>> 8f3b62b3
 
 
 	// Certified UNSAT and proof production
