
#pragma once

#include <random>
#include <sys/types.h>
#include <unistd.h>
#include <utility>
#include <thread>
#include <atomic>
#include <list>

#include "util/params.hpp"
#include "util/sys/threading.hpp"
#include "util/logger.hpp"
#include "data/job_result.hpp"
#include "../job/sat_process_config.hpp"
#include "../solvers/portfolio_solver_interface.hpp"
#include "solving_state.hpp"
#include "clause_shuffler.hpp"
#include "variable_translator.hpp"
#include "../parse/serialized_formula_parser.hpp"

// Forward declarations
class SatEngine;

class SolverThread {

private:
    const Parameters& _params;
    std::shared_ptr<PortfolioSolverInterface> _solver_ptr;
    PortfolioSolverInterface& _solver;
    Logger& _logger;
    std::thread _thread;

<<<<<<< HEAD
    std::vector<SerializedFormulaParser> _pending_formulae;
=======
    std::mt19937 _rng;
    std::uniform_real_distribution<float> _dist;

    std::vector<std::pair<size_t, const int*>> _pending_formulae;
>>>>>>> b2f0aaa1
    std::vector<std::pair<size_t, const int*>> _pending_assumptions;

    int _local_id;
    std::string _name;
    int _portfolio_rank;
    int _portfolio_size;
    int _local_solvers_count;
    long _tid = -1;

    Mutex _state_mutex;
    ConditionVariable _state_cond;

    std::atomic_int _latest_revision = 0;
    std::atomic_int _active_revision = 0;
    unsigned long _imported_lits_curr_revision = 0;
    bool _last_read_lit_zero = true;
    int _max_var = 0;
    VariableTranslator _vt;
    bool _has_pseudoincremental_solvers;

    std::atomic_bool _initialized = false;
    std::atomic_bool _interrupted = false;
    std::atomic_bool _suspended = false;
    std::atomic_bool _terminated = false;

    bool _found_result = false;
    JobResult _result;

public:
    SolverThread(const Parameters& params, const SatProcessConfig& config, std::shared_ptr<PortfolioSolverInterface> solver, 
                size_t fSize, const int* fLits, size_t aSize, const int* aLits, int localId);
    ~SolverThread();

    void start();
    void appendRevision(int revision, size_t fSize, const int* fLits, size_t aSize, const int* aLits);
    void setSuspend(bool suspend) {
        {
            auto lock = _state_mutex.getLock();
            _suspended = suspend;
            if (_suspended) _solver.suspend();
            else _solver.resume();
        }
        _state_cond.notify();
    }
    void setTerminate() {
        {
            auto lock = _state_mutex.getLock();
            _terminated = true;
        }
        _state_cond.notify();
        _solver.setTerminate();
    }
    void tryJoin() {if (_thread.joinable()) _thread.join();}

    bool isInitialized() const {
        return _initialized;
    }
    int getTid() const {
        return _tid;
    }
    bool hasFoundResult(int revision) {
        auto lock = _state_mutex.getLock();
        return _initialized && _active_revision == revision && _found_result;
    }
    JobResult& getSatResult() {
        return _result;
    }

    int getActiveRevision() const {return _active_revision;}

private:
    void init();
    void* run();
    
    void pin();
    bool readFormula();

    void diversifyInitially();
    void diversifyAfterReading();

    void runOnce();
    
    void waitWhileSolved();
    void waitWhileSuspended();
    void waitUntil(std::function<bool()> predicate);
    
    void reportResult(int res, int revision);

    const char* toStr();

};<|MERGE_RESOLUTION|>--- conflicted
+++ resolved
@@ -32,15 +32,11 @@
     Logger& _logger;
     std::thread _thread;
 
-<<<<<<< HEAD
     std::vector<SerializedFormulaParser> _pending_formulae;
-=======
+    std::vector<std::pair<size_t, const int*>> _pending_assumptions;
+
     std::mt19937 _rng;
     std::uniform_real_distribution<float> _dist;
-
-    std::vector<std::pair<size_t, const int*>> _pending_formulae;
->>>>>>> b2f0aaa1
-    std::vector<std::pair<size_t, const int*>> _pending_assumptions;
 
     int _local_id;
     std::string _name;
