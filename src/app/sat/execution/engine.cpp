
#include "engine.hpp"

#include "../sharing/sharing_manager.hpp"
#include "util/sys/timer.hpp"
#include "data/app_configuration.hpp"
#include "../solvers/cadical.hpp"
#include "../solvers/lingeling.hpp"
#include "../solvers/kissat.hpp"
#if MALLOB_USE_MERGESAT
#include "../solvers/mergesat.hpp"
#endif
#if MALLOB_USE_GLUCOSE
#include "../solvers/glucose.hpp"
#endif

#include <stdio.h>
#include <stdlib.h>
#include <ctype.h>
#include <algorithm>
#include <csignal>
#include <unistd.h>
#include <sched.h>
#include <filesystem>
#include "util/assert.hpp"

using namespace SolvingStates;

SatEngine::SatEngine(const Parameters& params, const SatProcessConfig& config, Logger& loggingInterface) : 
			_params(params), _config(config), _logger(loggingInterface), _state(INITIALIZING) {
	
    int appRank = config.apprank;

	LOGGER(_logger, V4_VVER, "SAT engine for %s\n", config.getJobStr().c_str());
	//params.printParams();
	_num_solvers = config.threads;
	int numOrigSolvers = params.numThreadsPerProcess();
	_job_id = config.jobid;
	
	// Retrieve the string defining the cycle of solver choices, one character per solver
	// e.g. "llgc" => lingeling lingeling glucose cadical lingeling lingeling glucose ...
	std::string solverChoices = params.satSolverSequence();
	
	// These numbers become the diversifier indices of the solvers on this node
	int numLgl = 0;
	int numGlu = 0;
	int numCdc = 0;
	int numMrg = 0;
	int numKis = 0;

	// Read options from app config
	AppConfiguration appConfig; appConfig.deserialize(params.applicationConfiguration());
	std::string key = "diversification-offset";
	int diversificationOffset = appConfig.map.count(key) ? atoi(appConfig.map[key].c_str()) : 0;

<<<<<<< HEAD
	std::string numClausesStr = appConfig.map["__NC"];
=======
        std::string numClausesStr = appConfig.map["__NC"];
>>>>>>> 6ec7ed3b
	while (numClausesStr[numClausesStr.size()-1] == '.') 
		numClausesStr.resize(numClausesStr.size()-1);
	int numClauses = atoi(numClausesStr.c_str());

	// Add solvers from full cycles on previous ranks
	// and from the begun cycle on the previous rank
	int numFullCycles = (appRank * numOrigSolvers) / solverChoices.size();
	int begunCyclePos = (appRank * numOrigSolvers) % solverChoices.size();
	bool hasPseudoincrementalSolvers = false;
	for (size_t i = 0; i < solverChoices.size(); i++) {
		int* solverToAdd;
		bool pseudoIncremental = islower(solverChoices[i]);
		if (pseudoIncremental) hasPseudoincrementalSolvers = true;
		switch (solverChoices[i]) {
		case 'l': case 'L': solverToAdd = &numLgl; break;
		case 'g': case 'G': solverToAdd = &numGlu; break;
		case 'c': case 'C': solverToAdd = &numCdc; break;
		case 'm': case 'M': solverToAdd = &numMrg; break;
		case 'k': case 'K': solverToAdd = &numKis; break;
		}
		*solverToAdd += numFullCycles + (i < begunCyclePos);
	}

	// Solver-agnostic options each solver in the portfolio will receive
	SolverSetup setup;
	setup.logger = &_logger;
	setup.jobname = config.getJobStr();
	setup.isJobIncremental = config.incremental;
	setup.strictClauseLengthLimit = params.strictClauseLengthLimit();
	setup.strictLbdLimit = params.strictLbdLimit();
	setup.qualityClauseLengthLimit = params.qualityClauseLengthLimit();
	setup.qualityLbdLimit = params.qualityLbdLimit();
	setup.clauseBaseBufferSize = params.clauseBufferBaseSize();
	setup.anticipatedLitsToImportPerCycle = config.maxBroadcastedLitsPerCycle;
	setup.hasPseudoincrementalSolvers = setup.isJobIncremental && hasPseudoincrementalSolvers;
	setup.solverRevision = 0;
	setup.minNumChunksPerSolver = params.minNumChunksForImportPerSolver();
	setup.numBufferedClsGenerations = params.bufferedImportedClsGenerations();
	setup.skipClauseSharingDiagonally = true;
	setup.certifiedUnsat = params.certifiedUnsat();
<<<<<<< HEAD
	setup.maxNumSolvers = config.mpisize * params.numThreadsPerProcess();
	setup.numOriginalClauses = numClauses;
=======
        setup.maxNumSolvers = config.mpisize * params.numThreadsPerProcess();
        setup.numOriginalClauses = numClauses;
        //make a directory for putting proofs in
        std::filesystem::path base_dir(params.logDirectory());
        std::filesystem::path proof_dir("proof");
        std::filesystem::path full_path = base_dir / proof_dir;
        create_directory(full_path);
        setup.proofDir = full_path.string();
>>>>>>> 6ec7ed3b

	// Instantiate solvers according to the global solver IDs and diversification indices
	int cyclePos = begunCyclePos;
	for (setup.localId = 0; setup.localId < _num_solvers; setup.localId++) {
		setup.globalId = appRank * numOrigSolvers + setup.localId;
		// Which solver?
		setup.solverType = solverChoices[cyclePos];
		setup.doIncrementalSolving = setup.isJobIncremental && !islower(setup.solverType);
		switch (setup.solverType) {
		case 'l': case 'L': setup.diversificationIndex = numLgl++; break;
		case 'c': case 'C': setup.diversificationIndex = numCdc++; break;
		case 'm': case 'M': setup.diversificationIndex = numMrg++; break;
		case 'g': case 'G': setup.diversificationIndex = numGlu++; break;
		case 'k': case 'K': setup.diversificationIndex = numKis++; break;
		}
		setup.diversificationIndex += diversificationOffset;
		_solver_interfaces.emplace_back(createSolver(setup));
		cyclePos = (cyclePos+1) % solverChoices.size();
	}

	_sharing_manager.reset(new SharingManager(_solver_interfaces, _params, _logger, 
		/*max. deferred literals per solver=*/5*config.maxBroadcastedLitsPerCycle, config.apprank));
	LOGGER(_logger, V5_DEBG, "initialized\n");
}

std::shared_ptr<PortfolioSolverInterface> SatEngine::createSolver(const SolverSetup& setup) {
	std::shared_ptr<PortfolioSolverInterface> solver;
	switch (setup.solverType) {
	case 'l':
	case 'L':
		// Lingeling
		LOGGER(_logger, V4_VVER, "S%i : Lingeling-%i\n", setup.globalId, setup.diversificationIndex);
		solver.reset(new Lingeling(setup));
		break;
	case 'c':
	case 'C':
		// Cadical
		LOGGER(_logger, V4_VVER, "S%i : Cadical-%i\n", setup.globalId, setup.diversificationIndex);
		solver.reset(new Cadical(setup));
		break;
	case 'k':
	//case 'K': // no support for incremental mode as of now
		// Kissat
		LOGGER(_logger, V4_VVER, "S%i : Kissat-%i\n", setup.globalId, setup.diversificationIndex);
		solver.reset(new Kissat(setup));
		break;
#ifdef MALLOB_USE_MERGESAT
	case 'm':
	//case 'M': // no support for incremental mode as of now
		// MergeSat
		LOGGER(_logger, V4_VVER, "S%i : MergeSat-%i\n", setup.globalId, setup.diversificationIndex);
		solver.reset(new MergeSatBackend(setup));
		break;
#endif
#ifdef MALLOB_USE_GLUCOSE
	case 'g':
	case 'G':
		// Glucose
		LOGGER(_logger, V4_VVER, "S%i: Glucose-%i\n", setup.globalId, setup.diversificationIndex);
		solver.reset(new MGlucose(setup));
		break;
#endif
	default:
		// Invalid solver
		LOGGER(_logger, V0_CRIT, "[ERROR] Invalid solver \"%c\" assigned\n", setup.solverType);
		_logger.flush();
		abort();
		break;
	}
	return solver;
}

void SatEngine::appendRevision(int revision, size_t fSize, const int* fLits, size_t aSize, const int* aLits, bool lastRevisionForNow) {
	
	LOGGER(_logger, V4_VVER, "Import rev. %i: %i lits, %i assumptions\n", revision, fSize, aSize);
	assert(_revision+1 == revision);
	_revision_data.push_back(RevisionData{fSize, fLits, aSize, aLits});
	_sharing_manager->setRevision(revision);
	
	for (size_t i = 0; i < _num_solvers; i++) {
		if (revision == 0) {
			// Initialize solver thread
			_solver_threads.emplace_back(new SolverThread(
				_params, _config, _solver_interfaces[i], fSize, fLits, aSize, aLits, i
			));
		} else {
			if (_solver_interfaces[i]->getSolverSetup().doIncrementalSolving) {
				// True incremental SAT solving
				_solver_threads[i]->appendRevision(revision, fSize, fLits, aSize, aLits);
			} else {
				if (!lastRevisionForNow) {
					// Another revision will be imported momentarily: 
					// Wait with restarting a whole new solver thread
					continue;
				}
				if (_solvers_started && _params.abortNonincrementalSubprocess()) {
					// Non-incremental solver being "restarted" with a new revision:
					// Abort (but do not create a thread trace) such that a new, fresh
					// process will be initialized
					LOGGER(_logger, V3_VERB, "Restarting this non-incremental subprocess\n");
					raise(SIGUSR2);
				}
				// Pseudo-incremental SAT solving: 
				// Phase out old solver thread
				_sharing_manager->stopClauseImport(i);
				_solver_threads[i]->setTerminate();
				_obsolete_solver_threads.push_back(std::move(_solver_threads[i]));
				// Setup new solver and new solver thread
				SolverSetup s = _solver_interfaces[i]->getSolverSetup();
				s.solverRevision++;
				_solver_interfaces[i] = createSolver(s);
				_solver_threads[i] = std::shared_ptr<SolverThread>(new SolverThread(
					_params, _config, _solver_interfaces[i], 
					_revision_data[0].fSize, _revision_data[0].fLits, 
					_revision_data[0].aSize, _revision_data[0].aLits, 
					i
				));
				// Load entire formula 
				for (int importedRevision = 1; importedRevision <= revision; importedRevision++) {
					auto data = _revision_data[importedRevision];
					_solver_threads[i]->appendRevision(importedRevision, 
						data.fSize, data.fLits, data.aSize, data.aLits
					);
				}
				_sharing_manager->continueClauseImport(i);
				if (_solvers_started) _solver_threads[i]->start();
			}
		}
	}
	_revision = revision;
}

void SatEngine::solve() {
	assert(_revision >= 0);
	_result.result = UNKNOWN;
	if (!_solvers_started) {
		// Need to start threads
		LOGGER(_logger, V4_VVER, "starting threads\n");
		for (auto& thread : _solver_threads) thread->start();
		_solvers_started = true;
	}
	_state = ACTIVE;
}

bool SatEngine::isFullyInitialized() {
	if (_state == INITIALIZING) return false;
	for (size_t i = 0; i < _solver_threads.size(); i++) {
		if (!_solver_threads[i]->isInitialized()) return false;
	}
	return true;
}

int SatEngine::solveLoop() {
	if (isCleanedUp()) return -1;

    // Solving done?
	bool done = false;
	for (size_t i = 0; i < _solver_threads.size(); i++) {
		if (_solver_threads[i]->hasFoundResult(_revision)) {
			auto& result = _solver_threads[i]->getSatResult();
			if (result.result > 0 && result.revision == _revision) {
				done = true;
				_result = std::move(result);
				break;
			}
		}
	}

	if (done) {
		LOGGER(_logger, V5_DEBG, "Returning result\n");
		return _result.result;
	}
    return -1; // no result yet
}

int SatEngine::prepareSharing(int* begin, int maxSize) {
	if (isCleanedUp()) return sizeof(size_t) / sizeof(int); // checksum, nothing else
	LOGGER(_logger, V5_DEBG, "collecting clauses on this node\n");
	int size = _sharing_manager->prepareSharing(begin, maxSize);
	return size;
}

int SatEngine::filterSharing(int* begin, int size, int* filterOut) {
	if (isCleanedUp()) return 0;
	return _sharing_manager->filterSharing(begin, size, filterOut);
}

void SatEngine::digestSharingWithFilter(int* begin, int size, const int* filter) {
	if (isCleanedUp()) return;
	_sharing_manager->digestSharingWithFilter(begin, size, filter);
}

void SatEngine::digestSharingWithoutFilter(int* begin, int size) {
	if (isCleanedUp()) return;
	_sharing_manager->digestSharingWithoutFilter(begin, size);
}

void SatEngine::returnClauses(int* begin, int size) {
	if (isCleanedUp()) return;
	_sharing_manager->returnClauses(begin, size);
}

void SatEngine::dumpStats(bool final) {
	if (isCleanedUp() || !isFullyInitialized()) return;

	int verb = final ? V2_INFO : V4_VVER;

	// Solver statistics
	SolverStatistics solveStats;
	for (size_t i = 0; i < _num_solvers; i++) {
		SolverStatistics st = _solver_interfaces[i]->getSolverStats();
		int globalId = _solver_interfaces[i]->getGlobalId();
		_logger.log(verb, "%sS%d %s\n",
				final ? "END " : "", globalId, st.getReport().c_str());
		_logger.log(verb, "%sS%d clenhist prod %s\n",
				final ? "END " : "", globalId, st.histProduced->getReport().c_str());
		_logger.log(verb, "%sS%d clenhist digd %s\n",
				final ? "END " : "", globalId, st.histDigested->getReport().c_str());
		solveStats.aggregate(st);
	}
	_logger.log(verb, "%s%s\n", final ? "END " : "", solveStats.getReport().c_str());

	// Sharing statistics
	SharingStatistics shareStats;
	if (_sharing_manager != NULL) shareStats = _sharing_manager->getStatistics();
	_logger.log(verb, "%s%s\n", final ? "END " : "", shareStats.getReport().c_str());

	if (final) {
		// Histogram over clause lengths (do not print trailing zeroes)
		_logger.log(verb, "clenhist prod %s\n", shareStats.histProduced->getReport().c_str());
		_logger.log(verb, "clenhist flfl %s\n", shareStats.histFailedFilter->getReport().c_str());
		_logger.log(verb, "clenhist admt %s\n", shareStats.histAdmittedToDb->getReport().c_str());
		_logger.log(verb, "clenhist drpd %s\n", shareStats.histDroppedBeforeDb->getReport().c_str());
		_logger.log(verb, "clenhist dltd %s\n", shareStats.histDeletedInSlots->getReport().c_str());
		_logger.log(verb, "clenhist retd %s\n", shareStats.histReturnedToDb->getReport().c_str());

		// Flush logs
		for (auto& solver : _solver_interfaces) solver->getLogger().flush();
		_logger.flush();
	}
}

void SatEngine::setPaused() {
	_state = SUSPENDED;
	for (auto& solver : _solver_threads) solver->setSuspend(true);
}

void SatEngine::unsetPaused() {
	_state = ACTIVE;
	for (auto& solver : _solver_threads) solver->setSuspend(false);
}

void SatEngine::terminateSolvers() {
	if (_state != ABORTING) {
		dumpStats(/*final=*/true);
		for (auto& solver : _solver_threads) {
			solver->setSuspend(false);
			solver->setTerminate();
		}
	}
}

std::pair<int, int> SatEngine::getLastAdmittedClauseShare() {
	return std::pair<int, int>(
		_sharing_manager->getLastNumAdmittedClausesToImport(), 
		_sharing_manager->getLastNumClausesToImport()
	);
}

void SatEngine::cleanUp() {
	double time = Timer::elapsedSeconds();

	LOGGER(_logger, V5_DEBG, "[engine-cleanup] enter\n");

	// Terminate any remaining running threads
	terminateSolvers();
	
	// join and delete threads
	for (auto& thread : _solver_threads) thread->tryJoin();
	for (auto& thread : _obsolete_solver_threads) thread->tryJoin();
	_solver_threads.clear();
	_obsolete_solver_threads.clear();

	LOGGER(_logger, V5_DEBG, "[engine-cleanup] joined threads\n");

	// delete solvers
	_solver_interfaces.clear();
	LOGGER(_logger, V5_DEBG, "[engine-cleanup] cleared solvers\n");

	time = Timer::elapsedSeconds() - time;
	LOGGER(_logger, V4_VVER, "[engine-cleanup] done, took %.3f s\n", time);
	_logger.flush();

	_cleaned_up = true;
}

SatEngine::~SatEngine() {
	if (!_cleaned_up) cleanUp();
}<|MERGE_RESOLUTION|>--- conflicted
+++ resolved
@@ -53,11 +53,7 @@
 	std::string key = "diversification-offset";
 	int diversificationOffset = appConfig.map.count(key) ? atoi(appConfig.map[key].c_str()) : 0;
 
-<<<<<<< HEAD
-	std::string numClausesStr = appConfig.map["__NC"];
-=======
-        std::string numClausesStr = appConfig.map["__NC"];
->>>>>>> 6ec7ed3b
+    std::string numClausesStr = appConfig.map["__NC"];
 	while (numClausesStr[numClausesStr.size()-1] == '.') 
 		numClausesStr.resize(numClausesStr.size()-1);
 	int numClauses = atoi(numClausesStr.c_str());
@@ -98,19 +94,14 @@
 	setup.numBufferedClsGenerations = params.bufferedImportedClsGenerations();
 	setup.skipClauseSharingDiagonally = true;
 	setup.certifiedUnsat = params.certifiedUnsat();
-<<<<<<< HEAD
 	setup.maxNumSolvers = config.mpisize * params.numThreadsPerProcess();
 	setup.numOriginalClauses = numClauses;
-=======
-        setup.maxNumSolvers = config.mpisize * params.numThreadsPerProcess();
-        setup.numOriginalClauses = numClauses;
-        //make a directory for putting proofs in
-        std::filesystem::path base_dir(params.logDirectory());
-        std::filesystem::path proof_dir("proof");
-        std::filesystem::path full_path = base_dir / proof_dir;
-        create_directory(full_path);
-        setup.proofDir = full_path.string();
->>>>>>> 6ec7ed3b
+	//make a directory for putting proofs in
+	std::filesystem::path base_dir(params.logDirectory());
+	std::filesystem::path proof_dir("proof");
+	std::filesystem::path full_path = base_dir / proof_dir;
+	create_directory(full_path);
+	setup.proofDir = full_path.string();
 
 	// Instantiate solvers according to the global solver IDs and diversification indices
 	int cyclePos = begunCyclePos;
