
#include <ctype.h>
#include <stdio.h>
#include <iostream>
#include "util/assert.hpp"
#include <sys/stat.h>
#include <sys/mman.h>
#include <fcntl.h>
#include <unistd.h>
#include <stdlib.h>
#include <fstream>

#include "sat_reader.hpp"
#include "util/logger.hpp"
#include "util/params.hpp"
#include "util/sys/terminator.hpp"
#include "util/sys/timer.hpp"
#include "util/sys/tmpdir.hpp"

void handleUnsat(const Parameters& _params) {
	LOG_OMIT_PREFIX(V0_CRIT, "s UNSATISFIABLE\n");
	if (_params.certifiedUnsat()) {
		// Output Mallob file with result code
		std::ofstream resultFile(".mallob_result");
		std::string resultCodeStr = std::to_string(20);
		if (resultFile.is_open()) resultFile.write(resultCodeStr.c_str(), resultCodeStr.size());
		// Create empty proof file
		std::ofstream ofs(_params.proofOutputFile());
	}
}

bool SatReader::read(JobDescription& desc) {

	_raw_content_mode = desc.getAppConfiguration().map.count("content-mode")
		&& desc.getAppConfiguration().map.at("content-mode") == "raw";

	FILE* pipe = nullptr;
	int namedpipe = -1;
	if ((_filename.size() > 3 && _filename.substr(_filename.size()-3, 3) == ".xz")
		|| (_filename.size() > 5 && _filename.substr(_filename.size()-5, 5) == ".lzma")) {
		// Decompress, read output
		auto command = "xz -c -d " + _filename;
		pipe = popen(command.c_str(), "r");
		if (pipe == nullptr) return false;
	} else if (_filename.size() > 5 && _filename.substr(_filename.size()-5, 5) == ".pipe") {
		// Named pipe!
		namedpipe = open(_filename.c_str(), O_RDONLY);
	}
	
	const std::string NC_DEFAULT_VAL = "BMMMKKK111";
	desc.setAppConfigurationEntry("__NC", NC_DEFAULT_VAL);
	desc.setAppConfigurationEntry("__NV", NC_DEFAULT_VAL);
	desc.beginInitialization(desc.getRevision());

	if (pipe == nullptr && namedpipe == -1) {

		if (_params.satPreprocessor.isSet()) {

			std::string newFilename = _params.logDirectory() + "/input_units_removed.cnf";
			remove(newFilename.c_str()); // remove if existing (ignore errors)
			//std::string cmd = "cadical " + _filename + " -c 0 -o " + newFilename;

			float time = Timer::elapsedSeconds();
			std::string cmd = _params.satPreprocessor() + " " + _filename + " > " + newFilename;
			int systemRetVal = system(cmd.c_str());
			time = Timer::elapsedSeconds() - time;

			int returnCode = WEXITSTATUS(systemRetVal);
			if (returnCode == 10) {
				LOG(V2_INFO, "external call to CaDiCaL found result SAT\n");
				LOG_OMIT_PREFIX(V0_CRIT, "s SATISFIABLE\n");
				return false;
			} else if (returnCode == 20) {
				LOG(V2_INFO, "external call to CaDiCaL found result UNSAT\n");
				handleUnsat(_params);
				return false;
			} else assert(returnCode == 0 || log_return_false("Unexpected return code %i\n", returnCode));

			_filename = newFilename;
			LOG(V2_INFO, "TIMING preprocessing %.3f\n", time);
		}

		// Read file with mmap
		int fd = open(_filename.c_str(), O_RDONLY);
		if (fd == -1) return false;

		off_t size;
    	struct stat s;
		int status = stat(_filename.c_str(), &s);
		if (status == -1) return false;
		size = s.st_size;
		desc.reserveSize(size / sizeof(int));
		void* mmapped = mmap(0, size, PROT_READ, MAP_PRIVATE, fd, 0);

		if (_raw_content_mode) {
			int* f = (int*) mmapped;
			for (long i = 0; i < size; i++) {
				processInt(f[i], desc);
			}
		} else {
			char* f = (char*) mmapped;
			for (long i = 0; i < size; i++) {
				process(f[i], desc);
			}
			process(EOF, desc);
		}
		munmap(mmapped, size);
		close(fd);

	} else if (namedpipe != -1) {
		// Read formula over named pipe

		int iteration = 0;
		if (_raw_content_mode) {
			int buffer[1024] = {0};
			while ((iteration ^ 511) != 0 || !Terminator::isTerminating()) {
				int numRead = ::read(namedpipe, buffer, sizeof(buffer));
				if (numRead <= 0) break;
				numRead /= sizeof(int);
				for (int i = 0; i < numRead; i++) {
					processInt(buffer[i], desc);
				}
				iteration++;
			}
		} else {
			const int bufsize = 4096;
			char buffer[bufsize] = {'\0'};
			while ((iteration ^ 511) != 0 || !Terminator::isTerminating()) {
				int numRead = ::read(namedpipe, buffer, bufsize);
				if (numRead <= 0) break;
				for (int i = 0; i < numRead; i++) {
					int c = buffer[i];
					process(c, desc);
				}
				iteration++;
			}
			process(EOF, desc);
		}

	} else {
		// Read file over pipe
		if (_raw_content_mode) {
			int iteration = 0;
			int buffer[1024] = {0};
			while ((iteration ^ 511) != 0 || !Terminator::isTerminating()) {
				int numRead = ::read(fileno(pipe), buffer, sizeof(buffer));
				if (numRead <= 0) break;
				for (int i = 0; i < numRead; i++) {
					int c = buffer[i];
					processInt(c, desc);
				}
				iteration++;
			}
		} else {
			char buffer[4096] = {'\0'};
			while (!Terminator::isTerminating() && fgets(buffer, sizeof(buffer), pipe) != nullptr) {
				size_t pos = 0;
				while (buffer[pos] != '\0') {
					int c = buffer[pos++];
					process(c, desc);
				}
			}
			process(EOF, desc);
		}
	}

<<<<<<< HEAD
	desc.setNumVars(_max_var);
	desc.setAppConfigurationEntry("__NC", std::to_string(_num_read_clauses));
	desc.setAppConfigurationEntry("__NV", std::to_string(_max_var));
=======
	// Store # variables and # clauses in app config
	std::vector<std::pair<int, std::string>> fields {
		{_num_read_clauses, "__NC"},
		{_max_var, "__NV"}
	};
	for (auto [nbRead, dest] : fields) {
		std::string nbStr = std::to_string(nbRead);
		assert(nbStr.size() < NC_DEFAULT_VAL.size());
		while (nbStr.size() < NC_DEFAULT_VAL.size())
			nbStr += ".";
		desc.setAppConfigurationEntry(dest, nbStr);
	}
>>>>>>> 72cab2a7

	if (_params.satPreprocessor.isSet()) {
		std::ofstream ofs(TmpDir::get() + "/preprocessed-header.pipe", std::ofstream::app);
		std::string out = "p cnf " + std::to_string(_max_var) + " " + std::to_string(_num_read_clauses) + "\n";
		if (ofs.is_open()) ofs.write(out.c_str(), out.size());
	}

	desc.endInitialization();

	if (pipe != nullptr) pclose(pipe);
	if (namedpipe != -1) close(namedpipe);

	if (_contains_empty_clause) {
		handleUnsat(_params);
		return false;
	}

	return isValidInput();
}<|MERGE_RESOLUTION|>--- conflicted
+++ resolved
@@ -164,11 +164,7 @@
 		}
 	}
 
-<<<<<<< HEAD
 	desc.setNumVars(_max_var);
-	desc.setAppConfigurationEntry("__NC", std::to_string(_num_read_clauses));
-	desc.setAppConfigurationEntry("__NV", std::to_string(_max_var));
-=======
 	// Store # variables and # clauses in app config
 	std::vector<std::pair<int, std::string>> fields {
 		{_num_read_clauses, "__NC"},
@@ -181,7 +177,6 @@
 			nbStr += ".";
 		desc.setAppConfigurationEntry(dest, nbStr);
 	}
->>>>>>> 72cab2a7
 
 	if (_params.satPreprocessor.isSet()) {
 		std::ofstream ofs(TmpDir::get() + "/preprocessed-header.pipe", std::ofstream::app);
