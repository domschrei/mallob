
#pragma once

#include "app/sat/data/portfolio_sequence.hpp"
#include "app/sat/job/sat_constants.h"
#include "app/sat/solvers/kissat.hpp"
#include "app/sat/solvers/lingeling.hpp"
#include "app/sat/solvers/portfolio_solver_interface.hpp"
#include "data/job_description.hpp"
#include "scheduling/core_allocator.hpp"
#include "util/logger.hpp"
#include "util/sys/thread_pool.hpp"
#include <atomic>
#include <future>

class SatPreprocessor {

private:
    const JobDescription& _desc;
    bool _run_lingeling {false};
    CoreAllocator::Allocation _core_alloc;

    std::unique_ptr<Lingeling> _lingeling;
    std::unique_ptr<Kissat> _kissat;
    std::future<void> _fut_lingeling;
    std::future<void> _fut_kissat;
    std::atomic_int _solver_result {0};
    std::atomic_int _nb_running {0};
    std::vector<int> _solution;

public:
    SatPreprocessor(JobDescription& desc, bool runLingeling) : _desc(desc), _run_lingeling(runLingeling),
        _core_alloc(1 + _run_lingeling) {}
    ~SatPreprocessor() {
        join(false);
        if (_kissat) _kissat->cleanUp();
        if (_lingeling) _lingeling->cleanUp();
    }

    void init() {
        SolverSetup setup;
        setup.logger = &Logger::getMainInstance();
        setup.numVars = _desc.getAppConfiguration().fixedSizeEntryToInt("__NV");
        setup.solverType = 'p';
        _kissat.reset(new Kissat(setup));
        _nb_running++;
        _fut_kissat = ProcessWideThreadPool::get().addTask([&]() {
            loadFormulaToSolver(_kissat.get());
            LOG(V2_INFO, "PREPRO running Kissat\n");
            int res = _kissat->solve(0, nullptr);
            LOG(V2_INFO, "PREPRO Kissat done, result %i\n", res);
            if (res != RESULT_UNKNOWN) {
                int expected = 0;
                if (_solver_result.compare_exchange_strong(expected, res)) {
                    if (_solver_result == RESULT_SAT) _solution = _kissat->getSolution();
                }
            }
            _nb_running--;
        });
        if (_run_lingeling) {
            setup.solverType = 'l';
            setup.flavour = PortfolioSequence::PREPROCESS;
            _lingeling.reset(new Lingeling(setup));
            _nb_running++;
            _fut_lingeling = ProcessWideThreadPool::get().addTask([&]() {
                loadFormulaToSolver(_lingeling.get());
                LOG(V2_INFO, "PREPRO running Lingeling\n");
                int res = _lingeling->solve(0, nullptr);
                LOG(V2_INFO, "PREPRO Lingeling done, result %i\n", res);
                if (res != RESULT_UNKNOWN) {
                    int expected = 0;
                    if (_solver_result.compare_exchange_strong(expected, res)) {
                        if (_solver_result == RESULT_SAT) _solution = _lingeling->getSolution();
                    }
                }
                _nb_running--;
            });
        }
    }

    bool done() {
        // Did we already find a result?
        if (_solver_result.load(std::memory_order_relaxed) != 0)
            return true;
<<<<<<< HEAD
        // Is every individual solver done?
        int nbRunning = _nb_running.load(std::memory_order_relaxed);
        if (nbRunning >= 0 && nbRunning < _core_alloc.getNbAllocated())
            _core_alloc.returnCores(_core_alloc.getNbAllocated() - nbRunning);
        bool done = nbRunning == 0;
=======
        bool done = _nb_running.load(std::memory_order_relaxed) == 0;
>>>>>>> eba4b4df
        if (done) _nb_running.store(-1, std::memory_order_relaxed);
        return done;
    }
    int getResultCode() const {
        return _solver_result;
    }
    std::vector<int>&& getSolution() {
        return std::move(_solution);
    }

    bool hasPreprocessedFormula() {
        return _kissat->hasPreprocessedFormula();
    }
    std::vector<int>&& extractPreprocessedFormula() {
        return _kissat->extractPreprocessedFormula();
    }

    // Interrupt any preprocessing, no more need for a result
    void interrupt() {
        _kissat->interrupt();
        if (_lingeling) _lingeling->interrupt();
    }
    void join(bool onlyWaitForModel) {
        if (!onlyWaitForModel && _fut_lingeling.valid()) _fut_lingeling.get(); // wait for solver thread to return
        if (_fut_kissat.valid()) _fut_kissat.get(); // wait for solver thread to return
    }

    void reconstructSolution(std::vector<int>& solution) {
        _kissat->reconstructSolutionFromPreprocessing(solution);
    }

private:
    void loadFormulaToSolver(PortfolioSolverInterface* slv) {
        const int* lits = _desc.getFormulaPayload(0);
        for (int i = 0; i < _desc.getFormulaPayloadSize(0); i++) {
            slv->addLiteral(lits[i]);
        }
        slv->diversify(0);
    }
};<|MERGE_RESOLUTION|>--- conflicted
+++ resolved
@@ -79,19 +79,13 @@
     }
 
     bool done() {
-        // Did we already find a result?
-        if (_solver_result.load(std::memory_order_relaxed) != 0)
-            return true;
-<<<<<<< HEAD
-        // Is every individual solver done?
+        // Return allocated cores as needed
         int nbRunning = _nb_running.load(std::memory_order_relaxed);
         if (nbRunning >= 0 && nbRunning < _core_alloc.getNbAllocated())
             _core_alloc.returnCores(_core_alloc.getNbAllocated() - nbRunning);
-        bool done = nbRunning == 0;
-=======
-        bool done = _nb_running.load(std::memory_order_relaxed) == 0;
->>>>>>> eba4b4df
-        if (done) _nb_running.store(-1, std::memory_order_relaxed);
+        // Did we already find a result? Is everyone done?
+        bool done = _solver_result.load(std::memory_order_relaxed) != 0 || nbRunning == 0;
+        if (nbRunning == 0) _nb_running.store(-1, std::memory_order_relaxed);
         return done;
     }
     int getResultCode() const {
