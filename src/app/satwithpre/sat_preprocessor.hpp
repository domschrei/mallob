--- conflicted
+++ resolved
@@ -32,13 +32,8 @@
     std::vector<int> _solution;
 
 public:
-<<<<<<< HEAD
-    SatPreprocessor(JobDescription& desc, bool runLingeling) : _desc(desc), _run_lingeling(runLingeling),
-        _core_alloc(1 + _run_lingeling) {}
-=======
     SatPreprocessor(const Parameters& params, JobDescription& desc, bool runLingeling) :
-        _params(params), _desc(desc), _run_lingeling(runLingeling) {}
->>>>>>> 23cceabf
+        _params(params), _desc(desc), _run_lingeling(runLingeling), _core_alloc(1 + _run_lingeling) {}
     ~SatPreprocessor() {
         join(false);
         if (_kissat) _kissat->cleanUp();
