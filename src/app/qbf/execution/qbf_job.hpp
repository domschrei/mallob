
#pragma once

#include <stdlib.h>
#include "app/job.hpp"
#include "app/qbf/execution/qbf_context.hpp"
#include "comm/msg_queue/message_handle.hpp"
#include "comm/msg_queue/message_subscription.hpp"
#include "comm/msgtags.h"
#include "core/client.hpp"
#include "data/app_configuration.hpp"
#include "data/permanent_cache.hpp"
#include "util/str_util.hpp"
#include "util/sys/background_worker.hpp"

class QbfJob : public Job {

private:
    Logger _job_log;

    bool _initialized {false};
    bool _sent_ready_msg_to_parent {false};
    bool _bg_worker_done {false};
    BackgroundWorker _bg_worker;

    Mutex _mtx_app_config;

    int _internal_job_counter {1};

    JobResult _internal_result;

    Mutex _mtx_msg_queue;
    std::list<MessageHandle> _msg_queue;

public:
    QbfJob(const Parameters& params, const JobSetup& setup, AppMessageTable& table);
    void appl_start() override;
    void appl_suspend() override;
    void appl_resume() override;
    void appl_terminate() override;
    int appl_solved() override;
    JobResult&& appl_getResult() override ;
    void appl_communicate() override;
    void appl_communicate(int source, int mpiTag, JobMessage& msg) override;
    void appl_dumpStats() override;
    bool appl_isDestructible() override;
    void appl_memoryPanic() override;
    virtual ~QbfJob();

    virtual int getDemand() const override;

private:
    void run();

    std::pair<size_t, const int*> getFormulaWithQuantifications();
    size_t getNumQuantifications(size_t fSize, const int* fData);

    QbfContext buildQbfContextFromAppConfig();
    void installMessageListeners(QbfContext& submitCtx);

    enum ChildJobApp {QBF, SAT};
<<<<<<< HEAD
    std::pair<ChildJobApp, std::vector<std::vector<int>>> applySplittingStrategy(QbfContext& ctx);
    void spawnChildJob(QbfContext& ctx, ChildJobApp app, int childIdx, std::vector<int>&& formula);
=======

    using Payload = std::vector<int>;
  
    std::pair<ChildJobApp, std::vector<Payload>> applySplittingStrategy(QbfContext& ctx);
    void spawnChildJob(QbfContext& ctx, ChildJobApp app, Payload&& formula);
>>>>>>> fedf021d
    void markDone(int resultCode = 0);

    AppConfiguration getAppConfig();
    nlohmann::json getJobSubmissionJson(ChildJobApp app, const AppConfiguration& appConfig);

    static void onJobReadyNotification(MessageHandle& h, const QbfContext& submitCtx);
    static void onJobCancelled(MessageHandle& h, const QbfContext& submitCtx);
    void onResultNotification(MessageHandle& h, const QbfContext& submitCtx);
    void onSatJobDone(const nlohmann::json& response, QbfContext& ctx);

    void handleSubjobDone(int nodeJobId, QbfNotification& msg);
};<|MERGE_RESOLUTION|>--- conflicted
+++ resolved
@@ -59,16 +59,10 @@
     void installMessageListeners(QbfContext& submitCtx);
 
     enum ChildJobApp {QBF, SAT};
-<<<<<<< HEAD
-    std::pair<ChildJobApp, std::vector<std::vector<int>>> applySplittingStrategy(QbfContext& ctx);
-    void spawnChildJob(QbfContext& ctx, ChildJobApp app, int childIdx, std::vector<int>&& formula);
-=======
+    using Payload = std::vector<int>;
+    std::pair<ChildJobApp, std::vector<Payload>> applySplittingStrategy(QbfContext& ctx);
+    void spawnChildJob(QbfContext& ctx, ChildJobApp app, int childIdx, Payload&& formula);
 
-    using Payload = std::vector<int>;
-  
-    std::pair<ChildJobApp, std::vector<Payload>> applySplittingStrategy(QbfContext& ctx);
-    void spawnChildJob(QbfContext& ctx, ChildJobApp app, Payload&& formula);
->>>>>>> fedf021d
     void markDone(int resultCode = 0);
 
     AppConfiguration getAppConfig();
