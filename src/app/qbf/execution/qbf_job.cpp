--- conflicted
+++ resolved
@@ -7,11 +7,8 @@
 #include "data/app_configuration.hpp"
 #include "qbf_context.hpp"
 #include "app/sat/job/sat_constants.h"
-<<<<<<< HEAD
 #include "util/logger.hpp"
-=======
 #include "bloqqer_caller.hpp"
->>>>>>> fedf021d
 
 QbfJob::QbfJob(const Parameters& params, const JobSetup& setup, AppMessageTable& table) 
     : Job(params, setup, table), _job_log(Logger::getMainInstance().copy(
@@ -165,12 +162,8 @@
         if (childJobsArePureSat) {
 
             // No quantifications left: Pure SAT!
-<<<<<<< HEAD
             payloads.emplace_back(childDataBegin, childDataEnd);
             ctx.appendChild(false, -1, -1);
-=======
-            payloads.emplace_back(Payload(childDataBegin, childDataEnd));
->>>>>>> fedf021d
 
         } else {
 
@@ -203,11 +196,7 @@
     return {childJobsArePureSat?SAT:QBF, std::move(payloads)};
 }
 
-<<<<<<< HEAD
-void QbfJob::spawnChildJob(QbfContext& ctx, ChildJobApp app, int childIdx, std::vector<int>&& formula) {
-=======
-void QbfJob::spawnChildJob(QbfContext& ctx, ChildJobApp app, Payload&& formula) {
->>>>>>> fedf021d
+void QbfJob::spawnChildJob(QbfContext& ctx, ChildJobApp app, int childIdx, Payload&& formula) {
 
     // Create an app configuration object for the child
     // and write it into the job submission JSON
