--- conflicted
+++ resolved
@@ -105,11 +105,8 @@
 OPT_STRING(satSolverSequence,            "satsolver",  "",                            "L",                     "Sequence of SAT solvers to cycle through (capital letter for true incremental solver, lowercase for pseudo-incremental solving): L|l:Lingeling C|c:CaDiCaL G|g:Glucose k:Kissat m:MergeSAT")
 OPT_STRING(solutionToFile,               "s2f", "solution-to-file",                   "",                      "Write solutions to file with provided base name + job ID")
 OPT_STRING(subprocessPrefix,             "subproc-prefix", "",                        "",                      "Execute SAT subprocess with this prefix (e.g., \"valgrind\")")
-<<<<<<< HEAD
 OPT_STRING(monoApplication,              "mono-application", "",                        "",                      "TD")
 OPT_STRING(subprocessDirectory,          "subproc-dir", "",                           "build",                 "Directory where subprocess executables can be found")
-=======
->>>>>>> 858836d7
 OPT_STRING(traceDirectory,               "trace-dir", "",                             ".",                     "Directory to write thread trace files to")
 
 
