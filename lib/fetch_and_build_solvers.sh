#!/bin/bash

set -e

disable_fpu=true
if [ -z $DISABLE_FPU ] || [ x$DISABLE_FPU == x0 ]; then
    disable_fpu=false
elif [ x$DISABLE_FPU != x1 ]; then
    echo "Set DISABLE_FPU to either 0 or 1."
    exit 1
fi

if [ -z $1 ]; then
    solvers="k"
    echo "Defaulting to solvers $solvers (supply another string to override solvers to build)"
else
    solvers="$1"
fi

switch_to_sweep_kissat=$2
# if [ $switch_to_sweep_kissat=""]; then
#     switch_to_sweep_kissat="0"
# fi

# if [ -z $2 ]; then
#     switch_to_sweep_kissat="0"
# else
#     switch_to_sweep_kissat="1"
#     echo "Use equivalence sweep forked kissat"
# fi

echo "Fetching of solvers switches to sweep kissat? : " $switch_to_sweep_kissat

#bash fetch_solvers.sh $solvers
bash fetch_solvers_with_curl.sh $solvers $switch_to_sweep_kissat

# MergeSAT
if echo $solvers|grep -q "m" && [ ! -f mergesat/libmergesat.a ]; then
    echo "Building MergeSAT"

    cd mergesat
    make all -j $(nproc)
    cp build/release/lib/libmergesat.a .
    cd ..
fi

# Glucose
if echo $solvers|grep -q "g" && [ ! -f glucose/libglucose.a ]; then
    echo "Building Glucose ..."
    
    if [ ! -f glucose/.PATCHED ]; then
        # Patch bug in solver
        patch glucose/core/Solver.cc < Glucose_Solver.cc.patch
        # Add INCREMENTAL definition to compile flags
        sed -i 's/ -D __STDC_FORMAT_MACROS/ -D __STDC_FORMAT_MACROS -D INCREMENTAL/g' glucose/mtl/template.mk
        # Fix typo in a preprocessor definition
        sed -i 's/INCREMNENTAL/INCREMENTAL/g' glucose/core/SolverTypes.h
        if $disable_fpu; then
            sed -i 's/#if defined(__linux__)/#if 0/g' glucose/simp/Main.cc
        fi
        touch glucose/.PATCHED
    fi
    
    cd glucose/simp
    make libr
    cp lib.a ../libglucose.a
    cd ../..
fi

# YalSAT
if echo $solvers|grep -q "y" && [ ! -f yalsat/libyals.a ]; then
    echo "Building YalSAT ..."

    cd yalsat
    for f in *.c *.h ; do
        sed -i 's/exit ([01])/abort()/g' $f
    done
    if $disable_fpu; then
        sed -i 's/#ifdef __linux__/#if 0/g' yals.c
    fi
    ./configure.sh
    make -j 10
    cd ..
fi

# Lingeling
if echo $solvers|grep -q "l" && [ ! -f lingeling/liblgl.a ]; then
    echo "Building lingeling ..."

    cd lingeling
    for f in *.c *.h ; do
        sed -i 's/exit ([01])/abort()/g' $f
    done
    ./configure.sh
    make -j 10
    cd ..
fi

# Kissat
if echo $solvers|grep -q "k" && [ ! -f kissat/libkissat.a ]; then
    echo "Building Kissat ..."

    cd kissat
<<<<<<< HEAD
    ##Need manual -O3 on the server!
    ##Because there ./configure doesn't regex-match the gcc compiler, and falls back to only -O 
    ./configure -O3
    make -j 16
=======
    ./configure --no-proofs
    make -j
>>>>>>> 14424f5a
    cp build/libkissat.a .
    cd ..
fi

# CaDiCaL
if echo $solvers|grep -q "c" && [ ! -f cadical/libcadical.a ]; then
    echo "Building CaDiCaL ..."

    cd cadical
    ./configure
<<<<<<< HEAD
    make -j 10
=======
    make -j
>>>>>>> 14424f5a
    cp build/libcadical.a .
    cd ..
fi<|MERGE_RESOLUTION|>--- conflicted
+++ resolved
@@ -101,15 +101,10 @@
     echo "Building Kissat ..."
 
     cd kissat
-<<<<<<< HEAD
     ##Need manual -O3 on the server!
-    ##Because there ./configure doesn't regex-match the gcc compiler, and falls back to only -O 
+    ##Because there ./configure doesn't regex-match the gcc compiler, and falls back to only -O
     ./configure -O3
     make -j 16
-=======
-    ./configure --no-proofs
-    make -j
->>>>>>> 14424f5a
     cp build/libkissat.a .
     cd ..
 fi
@@ -120,11 +115,7 @@
 
     cd cadical
     ./configure
-<<<<<<< HEAD
     make -j 10
-=======
-    make -j
->>>>>>> 14424f5a
     cp build/libcadical.a .
     cd ..
 fi