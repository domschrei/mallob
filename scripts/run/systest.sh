#!/bin/bash

set -e

testcount=1
source $(dirname "$0")/systest_commons.sh

mkdir -p .api/jobs.0/
mkdir -p .api/jobs.0/{in,out,introduced}/
cleanup

glucose="l"
if [ x$GLUCOSE == x1 ]; then 
    glucose="g"
fi

function test_mono() {
    for mode in fork thread; do
        for slv in l${glucose}ck; do

            instancefile="instances/r3sat_300.cnf"
            test 1 -t=1 -mono=$instancefile -satsolver=$slv -appmode=$mode -assertresult=SAT $@
            test 1 -t=8 -mono=$instancefile -satsolver=$slv -appmode=$mode -assertresult=SAT $@
            test 8 -t=2 -mono=$instancefile -satsolver=$slv -appmode=$mode -assertresult=SAT $@

            instancefile="instances/r3unsat_300.cnf"
            test 1 -t=1 -mono=$instancefile -satsolver=$slv -appmode=$mode -assertresult=UNSAT $@
            test 1 -t=8 -mono=$instancefile -satsolver=$slv -appmode=$mode -assertresult=UNSAT $@
            test 8 -t=2 -mono=$instancefile -satsolver=$slv -appmode=$mode -assertresult=UNSAT $@
        done
    done
}

function test_scheduling() {
    for lbc in 4 8; do
        for slv in l${glucose}ck; do
            # 8 jobs (4 SAT, 4 UNSAT)
            for c in {1..4}; do
                introduce_job sat-$c instances/r3sat_300.cnf
                introduce_job unsat-$c instances/r3unsat_300.cnf
            done
            test 10 -c=1 -t=2 -ajpc=$lbc -J=8 -satsolver=$slv -checkjsonresults $@
        done
    done
}

function test_dry_scheduling() {
    t=1
    for i in {1..400}; do
        # wallclock limit, arrival, dependencies, application
        wclimit=1.5s arrival=$t application=DUMMY introduce_job dummy-$i no/such/instance.txt
        t=$(echo "$t+0.1"|bc -l)
    done
    echo "400 jobs set up."
    test 32 -c=1 -J=400 $@
}

function test_incremental() {
<<<<<<< HEAD
    for test in entertainment08 roverg10 transportg29 towers05 ; do
        for slv in LCgk LgCk ; do
=======
    for test in entertainment08 roverg10 transportg29 ; do
        for slv in l${glucose}ck L${glucose}Ck; do
>>>>>>> 0eb06dc8
            introduce_incremental_job $test 
            test 4 -c=1 -t=2 -satsolver=$slv -J=1 -incrementaltest $@
        done
    done
}

function test_async_incremental() {
    for test in unsat300cubes ; do
        for slv in LCgk LgCk ; do
            introduce_incremental_job $test 
            test 4 -c=1 -t=2 -satsolver=$slv -J=1 -asyncincrementaltest $@
        done
    done
}

function test_many_incremental() {
    for i in {1..10}; do
        introduce_incremental_job entertainment08
    done
    test 4 -c=1 -t=2 -satsolver=L${glucose}Ck -J=10 -ajpc=1 -incrementaltest $@
}

function test_oscillating() {
    # Generate periodic "disturbance" jobs
    t=4
    n=0
    RANDOM=1
    app=SAT
    while [ $t -le 60 ]; do
        # wallclock limit of 4s, arrival @ t
        wclimit=$(($RANDOM % 18 + 2))s arrival=$t application=$app \
        maxdemand=$(($RANDOM % 7 * 2 + 1)) introduce_job sat-$t instances/r3sat_500.cnf
        t=$((t+8))
        n=$((n+1))
    done
    # Generate actual job
    wclimit=60s application=$app priority=0.1 introduce_job sat-main-1 instances/r3sat_500.cnf
    wclimit=60s application=$app priority=0.2 introduce_job sat-main-2 instances/r3sat_500.cnf
    wclimit=60s application=$app priority=0.3 introduce_job sat-main-3 instances/r3sat_500.cnf
    wclimit=60s application=$app priority=0.4 introduce_job sat-main-4 instances/r3sat_500.cnf
    nocleanup=1 test 32 -t=1 -c=1 -J=$((n+4)) -satsolver=l${glucose}ck -checkjsonresults $@
}

function test_incremental_scheduling() {
    for test in entertainment08 roverg10 transportg29 towers05 ; do
        introduce_incremental_job $test
    done
    test 8 -t=1 -c=1 -satsolver=L${glucose}Ck -J=4 -incrementaltest $@
}


if [ -z "$1" ]; then
    echo "No tests specified."
    exit 0
fi

if [ "$1" == "-h" ]; then
    echo "Valid options: all mono sched incsched osc drysched inc manyinc"
    exit 0
fi

progopts=""
while [ ! -z "$1" ]; do
    arg="$1"
    case $arg in
        all)
            test_mono $progopts
            test_dry_scheduling $progopts
            test_scheduling $progopts
            test_oscillating $progopts
            test_incremental $progopts
            test_many_incremental $progopts
            test_incremental_scheduling $progopts
            ;;
        mono)
            test_mono $progopts
            ;;
        sched)
            test_scheduling $progopts
            ;;
        incsched)
            test_incremental_scheduling $progopts
            ;;
        osc)
            test_oscillating $progopts
            ;;
        drysched)
            test_dry_scheduling $progopts
            ;;
        inc)
            test_incremental $progopts
            ;;
        manyinc)
            test_many_incremental $progopts
            ;;
        asyncinc)
            test_async_incremental $progopts
            ;;
        -*)
            echo "Adding program option \"$arg\""
            progopts="$progopts $arg"
            ;;
        *)
            echo "Unknown argument $1"
            exit 1
    esac
    shift 1
done

echo "All tests done."<|MERGE_RESOLUTION|>--- conflicted
+++ resolved
@@ -56,13 +56,8 @@
 }
 
 function test_incremental() {
-<<<<<<< HEAD
     for test in entertainment08 roverg10 transportg29 towers05 ; do
-        for slv in LCgk LgCk ; do
-=======
-    for test in entertainment08 roverg10 transportg29 ; do
         for slv in l${glucose}ck L${glucose}Ck; do
->>>>>>> 0eb06dc8
             introduce_incremental_job $test 
             test 4 -c=1 -t=2 -satsolver=$slv -J=1 -incrementaltest $@
         done
