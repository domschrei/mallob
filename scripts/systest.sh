#!/bin/bash

set -e

testcount=1

function cleanup() {
    set +e
    rm .api/jobs.0/*/*.json _systest _incremental_jobs /dev/shm/edu.kit.iti.mallob* 2> /dev/null
    set -e
}

function error() {
    echo "ERROR: $@"
    exit 1
}

function run() {
    echo "[$testcount] -np $@"
    np=$1
    shift 1
    if echo "$@"|grep -q "incrementaltest"; then
        RDMAV_FORK_SAFE=1 PATH=build/:$PATH mpirun -np $np --oversubscribe build/mallob $@ 2>&1 > _systest &
        mallobpid=$!
        while read line; do
            
            file=$(echo $line|awk '{print $1}')
            result=$(echo $line|awk '{print $2}')
            
            echo cp .api/jobs.0/{introduced,new}/$file
            cp .api/jobs.0/{introduced,new}/$file

            if [ "$result" == "" ] ; then
                break
            fi

            donefile=.api/jobs.0/done/admin.$file
            while [ ! -f $donefile ]; do sleep 0.1 ; done
            
            echo "$donefile present"
            
            if ! grep -q '"resultstring": "UNKNOWN"' $donefile ; then
                if [ $result == unsat ] ; then
                    if ! grep -q '"resultstring": "UNSAT"' $donefile ; then
                        error "Expected result UNSAT for $file was not found."
                    fi
                elif [ $result == sat ] ; then
                    if ! grep -q '"resultstring": "SAT"' $donefile ; then
                        error "Expected result SAT for $file was not found."
                    fi
                fi
            fi
            rm $donefile
        done < _incremental_jobs
        wait $mallobpid
    else
        RDMAV_FORK_SAFE=1 PATH=build/:$PATH mpirun -np $np --oversubscribe build/mallob $@ 2>&1 > _systest
        #RDMAV_FORK_SAFE=1 PATH=build/:$PATH mpirun -np $np --oversubscribe build/mallob $@ 2>&1 |grep -B10 -A10 "No such file"
    fi
}

function check() {
    echo "Checking ..."
    if grep -qi ERROR _systest ; then
        error "An error occurred during the execution."
    fi
    if grep -q "assertresult=SAT" _systest && ! grep -q "found result SAT" _systest ; then
        error "Expected result SAT was not found."
    fi
    if grep -q "assertresult=UNSAT" _systest && ! grep -q "found result UNSAT" _systest ; then
        error "Expected result UNSAT was not found."
    fi
    if grep -q "checkjsonresults" _systest; then
        cd .api/jobs.0/introduced
        for f in *.json; do
            if [ ! -f ../done/$f ]; then
                error "No result JSON reported for $f."
            fi
            if echo $f|grep -qi unsat ; then
                if ! grep -q '"resultstring": "UNSAT"' ../done/$f ; then
                    error "Expected result UNSAT for $f was not found."
                fi
            else
                if ! grep -q '"resultstring": "SAT"' ../done/$f ; then
                    error "Expected result SAT for $f was not found."
                fi
            fi
        done
        cd ../../..
    fi
    if [ '/dev/shm/edu.kit.iti.mallob*' != "$(echo /dev/shm/edu.kit.iti.mallob*)" ]; then
        error "Shared memory segment(s) not cleaned up: $(echo /dev/shm/edu.kit.iti.mallob*)"
    fi
}

function test() {
    echo "--------------------------------------------------------------------------------"
    run $@
    check $@
    testcount=$((testcount+1))
    cleanup
}

function introduce_job() {
    jobname=$1
    instance=$2
    wclimit=$3
    if [ "$3" == "" ]; then wclimit="0"; fi
    arrival=$4
    if [ "$4" == "" ]; then arrival="0"; fi
    echo '{ "arrival": '$arrival', "user": "admin", "name": "'$jobname'", "file": "'$instance'", "priority": 1.000, "wallclock-limit": "'$wclimit'", "cpu-limit": "0" }' > .api/jobs.0/new/$1.json
    cp .api/jobs.0/new/$1.json .api/jobs.0/introduced/admin.$1.json
}

function introduce_incremental_job() {
    jobname=$1
    instance=instances/incremental/$jobname
    r=0
    last_revname=""
    while read -r result; do
        revname=${jobname}-${r}-$result
        cnfname=${instance}-${r}.cnf
        if [ $r == 0 ] ; then
            echo '{"cpu-limit": "0", "file": "'$cnfname'", "incremental": true,
            "name": "'$revname'", "priority": 1.0, "user": "admin",
            "wallclock-limit": "0"}' > .api/jobs.0/introduced/${revname}.json
        else
            echo '{"cpu-limit": "0", "file": "'$cnfname'", "incremental": true,
            "name": "'$revname'", "precursor": "admin.'$last_revname'", "priority": 1.0, "user": "admin",
            "wallclock-limit": "0"}' > .api/jobs.0/introduced/${revname}.json    
        fi
        r=$((r+1))
        last_revname=$revname
        echo ${revname}.json $result >> _incremental_jobs
    done < instances/incremental/$jobname

    revname=${jobname}-${r}-$result
    echo '{"cpu-limit": "0", "file": "NONE", "incremental": true, "done": true,
        "name": "'$revname'", "precursor": "admin.'$last_revname'", "priority": 1.0, "user": "admin",
        "wallclock-limit": "0"}' > .api/jobs.0/introduced/${revname}.json
    echo ${revname}.json >> _incremental_jobs
}

mkdir -p .api/jobs.0/
mkdir -p .api/jobs.0/{introduced,new,pending,done}/
cleanup



<<<<<<< HEAD
# Generate periodic "disturbance" jobs
t=4
n=0
while [ $t -le 60 ]; do
    # wallclock limit of 4s, arrival @ t
    introduce_job sat-$t instances/r3sat_300.cnf 4 $t
    t=$((t+8))
    n=$((n+1))
done
# Generate actual job
introduce_job sat-main instances/r3sat_500.cnf 60
test 13 -t=1 -lbc=2 -J=$((n+1)) -l=1 -satsolver=l -v=4 -checkjsonresults -checksums=1

exit 0

# Scheduling tests

for lbc in 4 8; do
    # 8 jobs (4 SAT, 4 UNSAT)
    for c in {1..4}; do
        introduce_job sat-$c instances/r3sat_300.cnf
        introduce_job unsat-$c instances/r3unsat_300.cnf
    done
    test 10 -t=2 -lbc=$lbc -J=8 -l=1 -satsolver=l -v=4 -checkjsonresults
done


# Incremental tests

for test in entertainment08 roverg10 transportg29 ; do
    introduce_incremental_job $test 
    test 4 -t=2 -l=1 -satsolver=l -v=4 -J=1 -incrementaltest
done


=======
>>>>>>> 37dc7933
# Basic mono tests

for mode in thread fork; do
    for slv in l g c lgc; do

        instancefile="instances/r3sat_300.cnf"
        test 1 -t=1 -mono=$instancefile -satsolver=$slv -appmode=$mode -v=4 -assertresult=SAT
        test 1 -t=8 -mono=$instancefile -satsolver=$slv -appmode=$mode -v=4 -assertresult=SAT
        test 8 -t=2 -mono=$instancefile -satsolver=$slv -appmode=$mode -v=4 -assertresult=SAT

        instancefile="instances/r3unsat_300.cnf"
        test 1 -t=1 -mono=$instancefile -satsolver=$slv -appmode=$mode -v=4 -assertresult=UNSAT
        test 1 -t=8 -mono=$instancefile -satsolver=$slv -appmode=$mode -v=4 -assertresult=UNSAT
        test 8 -t=2 -mono=$instancefile -satsolver=$slv -appmode=$mode -v=4 -assertresult=UNSAT
    done
done

<<<<<<< HEAD
=======
# Scheduling tests

for lbc in 4 8; do
    for slv in l g c lgc; do
        # 8 jobs (4 SAT, 4 UNSAT)
        for c in {1..4}; do
            introduce_job sat-$c instances/r3sat_300.cnf
            introduce_job unsat-$c instances/r3unsat_300.cnf
        done
        test 10 -t=2 -lbc=$lbc -J=8 -l=1 -satsolver=$slv -v=4 -checkjsonresults
    done
done

# Incremental tests

for test in entertainment08 roverg10 transportg29 ; do
    for slv in g c l lg; do
        introduce_incremental_job $test 
        test 4 -t=2 -l=1 -satsolver=$slv -v=5 -J=1 -incrementaltest -checksums=1
    done
done
>>>>>>> 37dc7933

echo "All tests done."<|MERGE_RESOLUTION|>--- conflicted
+++ resolved
@@ -146,8 +146,6 @@
 cleanup
 
 
-
-<<<<<<< HEAD
 # Generate periodic "disturbance" jobs
 t=4
 n=0
@@ -161,30 +159,7 @@
 introduce_job sat-main instances/r3sat_500.cnf 60
 test 13 -t=1 -lbc=2 -J=$((n+1)) -l=1 -satsolver=l -v=4 -checkjsonresults -checksums=1
 
-exit 0
-
-# Scheduling tests
-
-for lbc in 4 8; do
-    # 8 jobs (4 SAT, 4 UNSAT)
-    for c in {1..4}; do
-        introduce_job sat-$c instances/r3sat_300.cnf
-        introduce_job unsat-$c instances/r3unsat_300.cnf
-    done
-    test 10 -t=2 -lbc=$lbc -J=8 -l=1 -satsolver=l -v=4 -checkjsonresults
-done
-
-
-# Incremental tests
-
-for test in entertainment08 roverg10 transportg29 ; do
-    introduce_incremental_job $test 
-    test 4 -t=2 -l=1 -satsolver=l -v=4 -J=1 -incrementaltest
-done
-
-
-=======
->>>>>>> 37dc7933
+
 # Basic mono tests
 
 for mode in thread fork; do
@@ -202,8 +177,7 @@
     done
 done
 
-<<<<<<< HEAD
-=======
+
 # Scheduling tests
 
 for lbc in 4 8; do
@@ -217,6 +191,7 @@
     done
 done
 
+
 # Incremental tests
 
 for test in entertainment08 roverg10 transportg29 ; do
@@ -225,6 +200,6 @@
         test 4 -t=2 -l=1 -satsolver=$slv -v=5 -J=1 -incrementaltest -checksums=1
     done
 done
->>>>>>> 37dc7933
+
 
 echo "All tests done."