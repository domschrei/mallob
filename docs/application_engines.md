
# Developing an Application Engine for Mallob

Mallob can perform malleable job scheduling and load balancing for any kind of application that implements its interfaces.
In the following we explain which steps need to be performed and how exactly the Job interface works.

## Types of Application Engines

Mallob supports two kinds of application engines:

* **Regular application engines** are fully decentralized. Only the parsing of the job description (if at all needed) is performed by a single client process. All other application-specific logic applies uniformly to all processes where a job is scheduled. Examples are `dummy`, `kmeans`, and `sat`.
* **Client-side application engines** only consist of a single head program, which is executed directly at the client process receiving a job submission. Such a job is thus not distributed in and of itself. However, the head program can submit regular application tasks to Mallob (e.g., SAT solving sub-tasks) to exploit distributed computing. Examples are `maxsat` and `satwithpre`.

## Overview

To integrate your application into Mallob, create a subdirectory `app/yourappkey` where `yourappkey` is an all lower case identifier for your application within Mallob (e.g., `kmeans` or `smt`). In that directory, the following files are strictly required - each is explained in more detail further below.

* `setup.cmake`: Define the build process for your application.
* `options.hpp`: Define custom, application-specific program options.
* `register.hpp`: Define a global method `void register_mallob_app_yourappkey()` (replace "yourappkey" accordingly) where you define a bit of glue code for your app within the `app_registry`. This programmatically connects your application code with Mallob's program flow.

After all of this is set up, register your application within Mallob's build process by adding the following code to `CMakeLists.txt` below the line `# Include further applications here:`.
```cmake
if(MALLOB_APP_YOURAPPKEY) 
    register_mallob_app("yourappkey")
endif()
```
You can then build Mallob with CMake option `-DMALLOB_APP_YOURAPPKEY=1` to include your application.

## `setup.cmake`

The CMake file `app/yourappkey/setup.cmake` must contain all directives necessary to build and include your application in Mallob. In principle, if your code only consists of header files transitively included by a single entry point `register.hpp` and if no additional libraries are required, this file may be completely empty. Otherwise, you should define the compilation units (.cpp files) of your application, add additional include directories and libraries as necessary, and define any external executables your application calls. Please take a look at `app/dummy/setup.cmake` for a simple example which only adds additional compilation units, `app/sat/` for a reasonably complex example featuring external libraries and a separate subprocess executable, and `app/maxsat/` for a client-side application example.

## `options.hpp`

Options in Mallob are grouped into hierarchical categories, e.g., "app", "app/sat", "app/sat/sharing", and so on. While the base options of Mallob are defined in `src/optionslist.hpp`, you should define application-specific program options in `src/app/yourappkey/options.hpp`. In this file, create a base option group for your application like this:
```c++
OPTION_GROUP(grpAppYourappkey, "app/yourappkey", "Options for application XXX")
```
All options defined after this definition and before the next group definition are added to this group. You can create subgroups like "app/yourappkey/x" to organize your program options. Please take a look at `src/app/sat/options.hpp` for a complete example on how options are defined. The groups and options you defined will then be included in the output of `--help` automatically.

## `register.hpp`

A typical `register.hpp` for a **regular** application engine looks as follows:

```C++
#pragma once
#include "app/app_registry.hpp"
// further #includes as needed

void register_mallob_app_yourappkey() {
    // You need to call either app_registry::registerApplication or app_registry::registerClientSideApplication,
    // depending on whether you want to register a regular or a client-side application.
    // The latter expects a ClientSideProgramCreator instead of a JobCreator.
    // See `src/app/app_registry.hpp` for details.
    app_registry::registerApplication(
        // your key in all caps (!) goes here
        "YOURAPPKEY", 

        // Job reader: Given a number of input files and a JobDescription instance,
        // read the files into the JobDescription and return true iff everything went well.
        [](const std::vector<std::string>& files, JobDescription& desc) -> bool {
            // TODO If needed, perform parsing, write via desc.add{Permanent,Transient}Data()
            return true;
        },

        // Job creator: Return an instance of your custom subclass of Job.
        [](const Parameters& params, const Job::JobSetup& setup) -> Job* {
            return new YourSubclassOfJob(params, setup);
        },

        // Job solution formatter: Given a JobResult instance, return a nlohmann::json
        // object which represents the found solution in some way.
        [](const JobResult& result) -> nlohmann::json {
            // Just create an array of strings, one for each integer in the solution.
            auto json = nlohmann::json::array();
            for (size_t i = 0; i < result.getSolutionSize(); ++i) {
                json.push_back(std::to_string(result.getSolution(i)));
            }
            return json;
        }

        // Optional: Specify a resource cleaner which cleans up any system-level resources
        // (files, shared-memory, ...) in between Mallob executions.
        //, [](const Parameters& params) {}
    );
}
```

In the following sections we shed more light on how to properly realize the job reader and job creator callbacks.

## Job reader

<<<<<<< HEAD
Given a number of input files and a mutable JobDescription instance, parse the files and serialize the job described by the files. A serialization of a job in Mallob is a flat sequence of 32-bit integer or float numbers which describe the job's entire payload. Push individual numbers to this serialization using `desc.addPermanentData()`.
For the exact sequence of statements needed, please take a quick look at [dummy_reader.cpp](/src/app/dummy/dummy_reader.cpp).
=======
Given a number of input files and a mutable JobDescription instance, parse the files and serialize the job described by the files. Here is a simple parsing example:
```C++
bool MyNewReader::read(const std::vector<std::string>& filenames, JobDescription& desc) {
    std::ifstream ifile(filenames[0].c_str(), std::ios::in);
    std::string line;
    int variables = 0;
    int clauses = 0;
    //Read header
    while (std::getline(ifile, line)) {
        if (line.empty()) continue;
        if (line[0] == 'c') continue;
        if (line[0] == 'p') {
            std::istringstream iss(line);
            std::string tmp;
            iss >> tmp;
            iss >> tmp;
            iss >> variables;
            iss >> clauses;
            break;
        }
    }
    //Store header information
    auto& config = desc.getAppConfiguration();
    config.updateFixedSizeEntry("__NC", clauses);
    config.updateFixedSizeEntry("__NV", variables);

    //Parse the formula
    desc.beginInitialization(0);
    int lit;
    while (ifile >> lit) {
        desc.addPermanentData(lit);
    }
    //Parsing finished
    desc.endInitialization();
    ifile.close();

    //read was successful
    return true;
}
```

A serialization of a job in Mallob is a flat sequence of 32-bit integer or float numbers which describe the job's entire payload. Push individual numbers to this serialization using `desc.addPermanentData()`. This parsing needs to be initiated with `desc.beginInitialization(0)` and finished with `desc.endInitialization()`.

For incremental jobs, there is a second kind of serialization for each job revision introduced, which can be pushed to via `desc.addTransientData()`. The purpose of this serialization is to describe parts of the job payload which are to be acknowledged only for this very revision whereas data pushed via `addPermanentData()` is a fixed part of all subsequent revisions as well. This subdivision into two different serializations is purely for convenience; you may completely ignore this second kind of serialization and encode everything via `addPermanentData()`.
>>>>>>> d8539109

Some global parameters can be stored seperately in the AppConfiguration via `config.updateFixedSizeEntry()`. Such stores need to be done **before** calling `desc.beginInitialization(0)`, otherwise the Job might not be scheduled correctly (as then the AppConfiguration and serialized data are no longer clearly separated).

Your job reading should return with a `bool` which expresses whether the parsing was successful. In case of returning false, please log some warning or error message describing what happened.

## Job engine

For regular application engines, the core part is to create a custom subclass of `Job` (see `src/app/job.hpp`) and to implement all of its pure virtual methods.

The `dummy` application serves as an educative starting point - please take a look at the example implementations in `src/app/dummy/*_example_job.hpp`, which highlight different kinds of job-internal communication. You can run these examples by modifying the job creator in `src/app/dummy/register.hpp` accordingly.

* [pointtopoint_example_job.hpp](/src/app/dummy/pointtopoint_example_job.hpp): A simple example for point-to-point messaging, setting a job's desired resources, and waiting for sufficient resources to become active.
* [collectives_example_job.hpp](/src/app/dummy/collectives_example_job.hpp): An example for collective operations (broadcast, all-reduction), background computations, and how to properly clean everything up.

The `SAT` application is a more involved example for a full-featured application; its job logic is relatively complex due to sub-processing.

### Core principles

* Your subclass defines the logic that is being executed _at every process_ allotted for one of your application tasks.
* The important methods to override begin with `appl_*`. For Mallob's scheduling to remain interactive, these methods should not perform any heavy lifting; they should return within a millisecond or less.
* The actual execution of a task begins with `appl_start`. In this method, you can assume that the complete job description is present (unless you modified the method `canHandleIncompleteRevision`). Separate threads should be launched to participate in processing the respective task.
* Communication across processes within a distributed task takes place via the two methods named `appl_communicate`. For outgoing communication, the method without any parameters is called periodically by the MPI process' main thread; here, you can send messages to other processes. For incoming communication, the method with several parameters is called whenever a message arrives that matches the current application context.
* You may modify the method `getDemand` to have your application signify how many workers it can currently handle. For instance, if your computation is in a stage where only a single worker can be used effectively, the method should return 1. For the default case, you should still call the superclass method `(Job::getDemand)`.

### Communication

The following communication options are available:

* `getJobTree()` returns the primary communication structure of your distributed task, the binary tree of workers. Use this object to find out the current job context's role (e.g., `getJobTree().getIndex()` for this worker's position in the job tree) and to send messages quickly and easily (e.g., `getJobTree().sendToParent()`).
* For aggregations like MPI all-reduction or all-gather operations, you can create a `JobTreeAllReduction` instance, which provides the logic for a single generic aggregation along the job tree followed by a broadcast of the result.
* For arbitrary point-to-point messages within your task, you can use the communication structure `getJobComm()` and the rank list provided within to send custom messages via `MyMpi::isend`. Note that this communicator needs to be activated explicitly via `-jcup=<non-zero update interval>` and only represents a snapshot of a task's workers.

Notable details:

* Application-specific messages are represented by instances of `JobMessage`. A message's payload must be given as a vector of integers; serialize your particular data accordingly. Define your own custom and fresh message tags (integers) for all of your application-specific messages; they are central for correct and unambiguous dispatching.
* You may need to explicitly handle messages that your logic previously sent but that turned out to be undeliverable. Such a situation presents itself via an incoming message with the `returnedToSender` flag set.

### Multi-threading

* You can use one or several instances of `BackgroundWorker` to perform long-term background tasks. Mind this object's life time! The destructor joins the associated background thread, but you need to make sure that the background tasks actually gets the memo to terminate (periodically check `worker.continueRunning()` in the background task of `worker`).
* You can concurrently perform a task by using Mallob's thread pool (`ProcessWideThreadPool::get().addTask`), which also comes with lowered overhead compared to a `BackgroundWorker` if an idle thread is available immediately. Use the `std::future` object returned by the thread pool method to wait for the task to finish (and to ensure that associated resources can be cleaned up).

## Client-side program

For client-side application engines, your application logic is provided via the client-side program. This program may spawn side threads (e.g., via `ProcessWideThreadPool::get().addTask(...)`).
It can also submit tasks to Mallob, by using the `APIConnector` instance provided in the constructor or by fetching it from anywhere via `APIRegistry::get()`.
See [src/app/satwithpre/sat_preprocess_solver.hpp](/src/app/satwithpre/sat_preprocess_solver.hpp) for an example.<|MERGE_RESOLUTION|>--- conflicted
+++ resolved
@@ -91,18 +91,21 @@
 
 ## Job reader
 
-<<<<<<< HEAD
 Given a number of input files and a mutable JobDescription instance, parse the files and serialize the job described by the files. A serialization of a job in Mallob is a flat sequence of 32-bit integer or float numbers which describe the job's entire payload. Push individual numbers to this serialization using `desc.addPermanentData()`.
-For the exact sequence of statements needed, please take a quick look at [dummy_reader.cpp](/src/app/dummy/dummy_reader.cpp).
-=======
-Given a number of input files and a mutable JobDescription instance, parse the files and serialize the job described by the files. Here is a simple parsing example:
+
+Some global parameters can be stored seperately in the AppConfiguration via `desc.getAppConfiguration().updateFixedSizeEntry()`. Such stores need to be done **before** calling `desc.beginInitialization(0)`, otherwise the Job might not be scheduled correctly (as then the AppConfiguration and serialized data are no longer clearly separated).
+
+Your job reading should return with a `bool` which expresses whether the parsing was successful. In case of returning false, please log some warning or error message describing what happened.
+
+For the exact sequence of statements needed, please take a quick look at [dummy_reader.cpp](/src/app/dummy/dummy_reader.cpp) or at the following example:
+
 ```C++
 bool MyNewReader::read(const std::vector<std::string>& filenames, JobDescription& desc) {
+    // Parse header
     std::ifstream ifile(filenames[0].c_str(), std::ios::in);
     std::string line;
     int variables = 0;
     int clauses = 0;
-    //Read header
     while (std::getline(ifile, line)) {
         if (line.empty()) continue;
         if (line[0] == 'c') continue;
@@ -116,34 +119,26 @@
             break;
         }
     }
-    //Store header information
+    // Store header information - must be done **before** desc.beginInitialization !
     auto& config = desc.getAppConfiguration();
     config.updateFixedSizeEntry("__NC", clauses);
     config.updateFixedSizeEntry("__NV", variables);
 
-    //Parse the formula
+    // Parse the formula
     desc.beginInitialization(0);
     int lit;
     while (ifile >> lit) {
         desc.addPermanentData(lit);
     }
-    //Parsing finished
+
+    // Conclude parsing
     desc.endInitialization();
     ifile.close();
 
-    //read was successful
+    // read was successful
     return true;
 }
 ```
-
-A serialization of a job in Mallob is a flat sequence of 32-bit integer or float numbers which describe the job's entire payload. Push individual numbers to this serialization using `desc.addPermanentData()`. This parsing needs to be initiated with `desc.beginInitialization(0)` and finished with `desc.endInitialization()`.
-
-For incremental jobs, there is a second kind of serialization for each job revision introduced, which can be pushed to via `desc.addTransientData()`. The purpose of this serialization is to describe parts of the job payload which are to be acknowledged only for this very revision whereas data pushed via `addPermanentData()` is a fixed part of all subsequent revisions as well. This subdivision into two different serializations is purely for convenience; you may completely ignore this second kind of serialization and encode everything via `addPermanentData()`.
->>>>>>> d8539109
-
-Some global parameters can be stored seperately in the AppConfiguration via `config.updateFixedSizeEntry()`. Such stores need to be done **before** calling `desc.beginInitialization(0)`, otherwise the Job might not be scheduled correctly (as then the AppConfiguration and serialized data are no longer clearly separated).
-
-Your job reading should return with a `bool` which expresses whether the parsing was successful. In case of returning false, please log some warning or error message describing what happened.
 
 ## Job engine
 
